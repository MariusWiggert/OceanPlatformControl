--- conflicted
+++ resolved
@@ -83,27 +83,13 @@
 
 
 class ExperimentRunner:
-<<<<<<< HEAD
-    """ Class to run the experiments using a config yaml file to set up the experiment and the environment and load the ."""
+    """Class to run the experiments using a config yaml file to set up the experiment and the environment and load the ."""
 
     def __init__(self, yaml_file_config: Union[str, Dict[str, any]], filename_problems=None,
                  position: Optional[
                      Tuple[Tuple[float, float, datetime.datetime], Tuple[float, float]]] = None,
                  dict_field_yaml_to_update: Dict[str, any] = {}, folder_problems="scenarios/ocean_observer/",
                  folder_config_file="scenarios/ocean_observer/"):
-=======
-    """Class to run the experiments using a config yaml file to set up the experiment and the environment and load the ."""
-
-    def __init__(
-        self,
-        yaml_file_config: Union[str, Dict[str, any]],
-        filename_problems=None,
-        position: Optional[
-            Tuple[Tuple[float, float, datetime.datetime], Tuple[float, float]]
-        ] = None,
-        to_modify: Dict[str, any] = {},
-    ):
->>>>>>> b78d2c27
         """Create the ExperimentRunner object using a yaml file referenced by yaml_file_config. Used to run problems and
         get results represented by metrics
 
@@ -112,11 +98,7 @@
             "ocean_navigation_simulator/env/scenarios/"
         """
         if type(yaml_file_config) is str:
-<<<<<<< HEAD
-            with open(f'{folder_config_file}{yaml_file_config}.yaml') as f:
-=======
-            with open(f"scenarios/ocean_observer/{yaml_file_config}.yaml") as f:
->>>>>>> b78d2c27
+            with open(f"{folder_config_file}{yaml_file_config}.yaml") as f:
                 config = yaml.load(f, Loader=yaml.FullLoader)
                 self.variables = config["experiment_runner"]
         else:
@@ -132,11 +114,7 @@
             t[all_keys[-1]] = new_value
 
         if filename_problems is not None:
-<<<<<<< HEAD
-            self.variables["problems_file"] = f'{folder_problems}{filename_problems}.yaml'
-=======
-            self.variables["problems_file"] = f"scenarios/ocean_observer/{filename_problems}.yaml"
->>>>>>> b78d2c27
+            self.variables["problems_file"] = f"{folder_problems}{filename_problems}.yaml"
 
         if self.variables.get("use_real_data", True):
             problems = []
@@ -199,16 +177,11 @@
         x = np.linspace(xmin, xmax, 400)
         p = norm.pdf(x, mu, std)
         print(f"xmin {xmin},xmax {xmax}, mu {mu}, std {std}")
-<<<<<<< HEAD
         print()
         obj, = ax.plot(x, p, 'k', linewidth=2)
         obj.set_label("normal distribution")
         ax.legend()
         title = f"Dimension: {dimension}, mean: {mu:.2f}, std: {std:.2f}"
-=======
-        ax.plot(x, p, "k", linewidth=2)
-        title = "Fit Values: {:.2f} and {:.2f}".format(mu, std)
->>>>>>> b78d2c27
         ax.set_title(title)
 
     def visualize_all_noise(self, x, y, number_forecasts=30):
@@ -232,20 +205,10 @@
                 self.last_observation = self.arena.step(action_to_apply)
             dims = self.__get_lon_lat_time_intervals(ground_truth=False)
             dims = [x, y, dims[-1]]
-<<<<<<< HEAD
-            # fc = self.observer.get_data_over_area(*dims,
-            #                                       temporal_resolution=self.variables.get(
-            #                                           "delta_between_predictions_in_sec", None))
             r = self.variables.get("radius_area_around_platform", 1)
             t = self.variables.get("number_steps_to_predict", 12) * 3600
             fc = self.observer.get_data_around_platform(
                 self.last_observation.platform_state.to_spatio_temporal_point(), r, t)
-=======
-            fc = self.observer.get_data_over_area(
-                *dims,
-                temporal_resolution=self.variables.get("delta_between_predictions_in_sec", None),
-            )
->>>>>>> b78d2c27
             margin_area = self.variables.get("gt_additional_area", 0.5)
             margin_time = datetime.timedelta(seconds=self.variables.get("gt_additional_time", 3600))
             dims = [
@@ -339,13 +302,8 @@
         # Plot the general qq plots
         fig, ax = plt.subplots(2, 1)
         dims_first = np.moveaxis(array_error_per_time, 2, 0)
-<<<<<<< HEAD
-        sm.qqplot(self._remove_nan_and_flatten(dims_first[0]), line='s', ax=ax[0])
-        sm.qqplot(self._remove_nan_and_flatten(dims_first[1]), line='s', ax=ax[1])
-=======
-        sm.qqplot(self.__remove_nan_and_flatten(dims_first[0]), line="s", ax=ax[0])
-        sm.qqplot(self.__remove_nan_and_flatten(dims_first[1]), line="s", ax=ax[1])
->>>>>>> b78d2c27
+        sm.qqplot(self._remove_nan_and_flatten(dims_first[0]), line="s", ax=ax[0])
+        sm.qqplot(self._remove_nan_and_flatten(dims_first[1]), line="s", ax=ax[1])
         values_flattened = dims_first.reshape(len(dims_first), -1)
 
         # -----------------------------------------
@@ -503,27 +461,13 @@
             #     action_to_apply = controller.get_action(self.last_observation)
             #     self.last_observation = self.arena.step(action_to_apply)
             file = self.last_file_used
-<<<<<<< HEAD
             fc = self.__step_simulation(controller, fit_model=True, dim_lon_lat=24 if use_NN else None,
                                         lon_lat_time_intervals_to_get=intervals_lon_lat_time, use_NN=use_NN)
             if use_NN:
                 fc, fc_NN = fc
                 list_NN_output.append(fc_NN)
-=======
-            fc = self.__step_simulation(
-                controller, fit_model=True, lon_lat_time_intervals_to_output=intervals_lon_lat_time
-            )
-            print(file == self.last_file_used, file, self.last_file_used)
->>>>>>> b78d2c27
             if file != self.last_file_used:
                 list_datetime_when_new_forecast_files.append(self.arena.platform.state.date_time)
-
-<<<<<<< HEAD
-            # list_gp_output.append(self.observer.get_data_over_area(*intervals_lon_lat_time,
-            #                                                        spatial_resolution=0.025,
-            #                                                        temporal_resolution=self.variables.get(
-            #                                                            "delta_between_predictions_in_sec", None))[
-            #                           ["error_u", "error_v", "std_error_u", "std_error_v"]])
 
             list_gp_output.append(
                 self.observer.get_data_around_platform(self.last_observation.platform_state, radius, lags_in_sec))
@@ -544,38 +488,6 @@
     def run_all_problems(self, max_number_problems_to_run=None,
                          compute_for_all_radius_and_lag=False, create_plots=False) -> Tuple[
         List[Dict[str, any]], List[Dict[str, any]], Dict[str, any], Dict[str, list]]:
-=======
-            list_gp_output.append(
-                self.observer.get_data_over_area(
-                    *intervals_lon_lat_time,
-                    spatial_resolution=0.025,
-                    temporal_resolution=self.variables.get(
-                        "delta_between_predictions_in_sec", None
-                    ),
-                )[["error_u", "error_v", "std_error_u", "std_error_v"]]
-            )
-            hc = self.arena.ocean_field.hindcast_data_source.get_data_over_area(
-                *intervals_lon_lat_time_with_margin,
-                temporal_resolution=self.variables.get("delta_between_predictions_in_sec", None),
-            )
-            hc = hc.assign_coords(depth=fc.depth.to_numpy().tolist())
-            obj = PredictionsAndGroundTruthOverArea(fc, hc)
-            list_forecast_hindcast.append((obj.predictions_over_area, obj.ground_truth))
-        self.print_errors()
-        obj.visualize_initial_error(
-            list_forecast_hindcast,
-            tuple_trajectory_history_new_files=(
-                self.arena.state_trajectory[:, :3],
-                list_datetime_when_new_forecast_files,
-            ),
-            radius_area=self.variables.get("radius_area_around_platform", None),
-            gp_outputs=list_gp_output,
-        )
-
-    def run_all_problems(
-        self, max_number_problems_to_run=None
-    ) -> Tuple[List[Dict[str, any]], List[Dict[str, any]], Dict[str, any]]:
->>>>>>> b78d2c27
         """Run all the problems that were specified when then ExperimentRunner object was created consecutively and
         provide the metrics computed for each problem
 
@@ -585,20 +497,8 @@
 
         results = []
         results_per_h = []
-<<<<<<< HEAD
         results_grids = defaultdict(list)
         i = 0
-=======
-        while self.problem_factory.has_problems_remaining() and (
-            type(max_number_problems_to_run) != int or max_number_problems_to_run > 0
-        ):
-            res, res_per_h = self.run_next_problem()
-            results.append(res)
-            results_per_h.append(res_per_h)
-            self.__create_plots(results[-1], results_per_h[-1])
-            if type(max_number_problems_to_run) == int:
-                max_number_problems_to_run -= 1
->>>>>>> b78d2c27
 
         # Run all the problems and gather all the data
         while self.problem_factory.has_problems_remaining() and (
@@ -634,7 +534,6 @@
                 for h in range(len(all_hours)):
                     merged[key + "_" + str(h)] += [all_hours[h]]
 
-<<<<<<< HEAD
         if compute_for_all_radius_and_lag:
             return results, results_per_h, merged, self.list_dates_when_new_files, dict(results_grids)
         else:
@@ -646,10 +545,6 @@
     def run_next_problem(self, compute_metrics_per_h=False, get_inputs_and_outputs=False,
                          compute_for_all_radius_and_lag: Optional[bool] = False) -> Dict[str, Any]:
         """ Run the next problem. It creates a NaiveToTargetController based on the problem, reset the arena and
-=======
-    def run_next_problem(self) -> Dict[str, Any]:
-        """Run the next problem. It creates a NaiveToTargetController based on the problem, reset the arena and
->>>>>>> b78d2c27
         observer. Gather "number_burnin_steps" observations without fitting the model and then start predicting the
         model at each timestep and evaluate for that timestep the prediction compared to the hindcast.
 
@@ -677,7 +572,6 @@
         metrics = []
         metrics_per_h = []
         results = []
-<<<<<<< HEAD
         metric_grids = defaultdict(list)
 
         if get_inputs_and_outputs:
@@ -782,89 +676,12 @@
                 else:
                     return res0, res1
 
-    def __create_plots(self, last_metrics: Optional[np.ndarray] = None,
-                       last_metrics_per_h: Optional[np.ndarray] = None):
-        """ Create the different plots based on the yaml file to know which one to display
-=======
-
-        # Now we run the algorithm
-        for i in range(self.variables["number_steps_prediction"]):
-            model_prediction = self.__step_simulation(controller, fit_model=True)
-            if not i:
-                print("Shape predictions: ", dict(model_prediction.dims))
-            # get ground truth
-            ground_truth = self.arena.ocean_field.hindcast_data_source.get_data_over_area(
-                *self.__get_lon_lat_time_intervals(ground_truth=True),
-                temporal_resolution=self.variables.get("delta_between_predictions_in_sec", None),
-            )
-            # print("ground_truth:", ground_truth)
-            ground_truth = ground_truth.assign_coords(
-                depth=model_prediction.depth.to_numpy().tolist()
-            )
-
-            # compute the metrics and log the results
-            self.last_prediction_ground_truth = PredictionsAndGroundTruthOverArea(
-                model_prediction, ground_truth
-            )
-            results.append(self.last_prediction_ground_truth)
-            name_metrics = self.variables["metrics"] if "metrics" in self.variables.keys() else None
-            directions = self.variables.get("direction_current", ["uv"])
-            metric = self.last_prediction_ground_truth.compute_metrics(
-                name_metrics, directions=directions
-            )
-            metric_per_hour = self.last_prediction_ground_truth.compute_metrics(
-                name_metrics, directions=directions, per_hour=True
-            )
-            # In case of Nan only
-            if len(metric_per_hour) == 0:
-                continue
-            if not len(metrics_names):
-                metrics_names = ["time", "mean_magnitude_forecast"] + list(metric.keys())
-                metrics_per_h_names = ["time"] + list(metric_per_hour.keys())
-
-            metrics.append(
-                np.insert(
-                    np.fromiter(metric.values(), dtype=float),
-                    0,
-                    np.array(
-                        [
-                            self.last_observation.platform_state.date_time.timestamp(),
-                            (
-                                np.array(
-                                    self.last_prediction_ground_truth.initial_forecast**2
-                                ).sum(axis=-1)
-                                ** 0.5
-                            ).mean(),
-                        ]
-                    ),
-                )
-            )
-
-            values_per_h = np.stack(list(metric_per_hour.values()))
-            # times_per_h = np.array([self.last_observation.platform_state.date_time.timestamp() + int(datetime.timedelta(
-            #    hours=i).seconds * 1e6) for i in range(values_per_h.shape[1])], ndmin=2)
-            times_per_h = np.array(
-                [self.last_observation.platform_state.date_time.timestamp()]
-                * values_per_h.shape[1],
-                ndmin=2,
-            )
-            metrics_per_h.append(np.concatenate((times_per_h, values_per_h)))
-            # print(
-            #    f"step {i + 1}/{self.variables['number_steps_prediction']}, time:{self.last_observation.platform_state.date_time}, metrics: {list(zip(metrics_names, metrics[-1]))}")
-
-        metrics = np.array(metrics)
-        metrics_per_h = np.array(metrics_per_h)
-        return {name: metrics[:, i] for i, name in enumerate(metrics_names)}, {
-            name: metrics_per_h[:, i, :] for i, name in enumerate(metrics_per_h_names)
-        }
-
     def __create_plots(
         self,
         last_metrics: Optional[np.ndarray] = None,
         last_metrics_per_h: Optional[np.ndarray] = None,
     ):
         """Create the different plots based on the yaml file to know which one to display
->>>>>>> b78d2c27
         Args:
             last_metrics: the metrics to display
         """
@@ -884,21 +701,11 @@
         for variable in plots_dict.get("plot_3d", []):
             self.last_prediction_ground_truth.plot_3d(variable)
 
-<<<<<<< HEAD
     def __step_simulation(self, controller: Controller, fit_model: bool = True,
                           lon_lat_time_intervals_to_get: Optional[Tuple] = None, dim_lon_lat=None, use_NN=False,
                           get_list_files_used=False) -> \
             Union['xarray', None]:
         """ Run one step of the simulation. Will return the predictions and ground truth as an xarray if we fit the
-=======
-    def __step_simulation(
-        self,
-        controller: Controller,
-        fit_model: bool = True,
-        lon_lat_time_intervals_to_output: Optional[Tuple] = None,
-    ) -> Union["xarray", None]:
-        """Run one step of the simulation. Will return the predictions and ground truth as an xarray if we fit the
->>>>>>> b78d2c27
          model. We save the last observation.
 
         Args:
@@ -912,7 +719,6 @@
         """
         action_to_apply = controller.get_action(self.last_observation)
         self.last_observation = self.arena.step(action_to_apply)
-<<<<<<< HEAD
         self.observer.observe(self.last_observation)
 
         # Keep track of the last file used for forecasts
@@ -922,20 +728,6 @@
             # print(f"clearing observations old files:\n{self.last_file_used}\n"
             #       f"{self.last_observation.forecast_data_source.DataArray.encoding['source']}\n"
             #       f"new observation:{self.last_observation.platform_state.date_time}")
-=======
-        if (
-            self.last_file_used
-            != self.last_observation.forecast_data_source.DataArray.encoding["source"]
-        ) or self.last_file_used is None:
-            if self.variables.get("clear_observations_when_new_file", False):
-                print(
-                    "clearing observations",
-                    self.last_observation.forecast_data_source.DataArray.encoding["source"],
-                    "\n",
-                    self.last_file_used,
-                )
-                self.observer.reset()
->>>>>>> b78d2c27
 
             self.last_file_used = self.last_observation.forecast_data_source.DataArray.encoding[
                 "source"
@@ -946,7 +738,6 @@
         if fit_model:
             self.observer.fit()
 
-<<<<<<< HEAD
             radius_space = self.variables.get("radius_area_around_platform", 1)
             lags_in_second = self.variables.get("number_steps_to_predict", 12) * 3600
             predictions = self.observer.get_data_around_platform(
@@ -957,7 +748,6 @@
         if use_NN:
             predictions_NN = self.observer.evaluate_neural_net(predictions)
             return predictions, predictions_NN
-=======
             # point = self.arena.platform.state.to_spatio_temporal_point()
             # print(
             #     f"after fitted we obtain error predicted: {self.observer.get_data_at_point(point.lon.deg, point.lat.deg, point.date_time)}  at point:{point.lon.deg, point.lat.deg, point.date_time}")
@@ -973,7 +763,6 @@
             n_steps = self.variables.get("number_steps_to_predict", 12)
             if len(predictions["time"]) > n_steps:
                 predictions = predictions.isel(time=range(n_steps))
->>>>>>> b78d2c27
 
         return predictions
 
