--- conflicted
+++ resolved
@@ -7,12 +7,7 @@
 from ocean_navigation_simulator.environment.Arena import Arena
 from ocean_navigation_simulator.environment.NavigationProblem import NavigationProblem
 from ocean_navigation_simulator.environment.PlatformState import SpatialPoint
-<<<<<<< HEAD
-from ocean_navigation_simulator.reinforcement_learning_scripts.Utils import Utils
-=======
-from ocean_navigation_simulator.utils import cluster_utils
->>>>>>> d63bed0a
-from ocean_navigation_simulator.utils import units
+from ocean_navigation_simulator.utils.misc import timiing, get_c3
 
 
 class ArenaFactory:
@@ -29,7 +24,7 @@
         verbose: Optional[int] = 0
     ) -> Arena:
         """If problem or t_interval is fed in, data is downloaded from C3 directly. Otherwise local files."""
-        with units.timing(f'ArenaFactory: Creating Arena for {scenario_name} ({{:.1f}}s)', verbose):
+        with timing(f'ArenaFactory: Creating Arena for {scenario_name} ({{:.1f}}s)', verbose):
             # Step 1: Load Configuration
             with open(f'config/arena/{scenario_name}.yaml') as f:
                 config = yaml.load(f, Loader=yaml.FullLoader)
@@ -52,11 +47,7 @@
 
             # Step 3: Download Hindcast
             if t_interval is not None and config['ocean_dict']['hindcast'] is not None and config['ocean_dict']['hindcast']['source']=='hindcast_files':
-<<<<<<< HEAD
-                with Utils.timing('ArenaFactory: Download Hindcast Files ({:.1f}s)', verbose):
-=======
-                with units.timing('ArenaFactory: - Download Hindcast Files ({:.1f}s)', verbose):
->>>>>>> d63bed0a
+                with timing('ArenaFactory: Download Hindcast Files ({:.1f}s)', verbose):
                     ArenaFactory.download_required_files(
                         archive_source=config['ocean_dict']['hindcast']['source_settings']['source'],
                         archive_type=config['ocean_dict']['hindcast']['source_settings']['type'],
@@ -68,11 +59,7 @@
 
             # Step 4: Download Forecast
             if t_interval is not None and config['ocean_dict']['forecast'] is not None and config['ocean_dict']['forecast']['source'] == 'forecast_files':
-<<<<<<< HEAD
-                with Utils.timing('ArenaFactory: Download Forecast Files ({:.1f}s)', verbose):
-=======
-                with units.timing('ArenaFactory: - Download Forecast Files ({:.1f}s)', verbose):
->>>>>>> d63bed0a
+                with timing('ArenaFactory: Download Forecast Files ({:.1f}s)', verbose):
                     ArenaFactory.download_required_files(
                         archive_source=config['ocean_dict']['forecast']['source_settings']['source'],
                         archive_type=config['ocean_dict']['forecast']['source_settings']['type'],
@@ -95,7 +82,7 @@
 
     @staticmethod
     def get_filelist(archive_source, archive_type, t_interval: List[datetime.datetime] = None, verbose: Optional[int] = 10):
-        c3 = Utils.get_c3(verbose-1)
+        c3 = get_c3(verbose-1)
 
         if t_interval is not None:
             start_min = f'{t_interval[0] - datetime.timedelta(days=1)}'
@@ -138,14 +125,9 @@
                         raise ValueError("The point {} is not covered by the latitude of the downloaded files.".format(point))
 
     @staticmethod
-<<<<<<< HEAD
     def download_filelist(files, download_folder, verbose: Optional[int] = 0):
-        c3 = Utils.get_c3(verbose-1)
+        c3 = get_c3(verbose-1)
 
-=======
-    def download_filelist(c3, files, download_folder, verbose: Optional[int] = 0):
-        """Helper Function to download files from a list in a thread safe manner."""
->>>>>>> d63bed0a
         # Step 1: Download Files thread-safe with atomic os.rename
         temp_folder = f'{download_folder}{os.getpid()}/'
         for file in files.objs:
@@ -182,12 +164,7 @@
         verbose: Optional[int] = 0
     ) -> int:
         # Step 1: Find relevant files
-<<<<<<< HEAD
         files = ArenaFactory.get_filelist(archive_source=archive_source, archive_type=archive_type, t_interval=t_interval, verbose=verbose)
-=======
-        files = ArenaFactory.get_filelist(c3=cluster_utils.get_c3(verbose - 1), archive_source=archive_source,
-                                          archive_type=archive_type, t_interval=t_interval)
->>>>>>> d63bed0a
 
         # Step 2: Check File Count
         if files.count < (t_interval[1]-t_interval[0]).days + 1:
@@ -197,10 +174,6 @@
         ArenaFactory.check_spacial_coverage(files, points)
 
         # Step 4: Download files thread-safe
-<<<<<<< HEAD
         ArenaFactory.download_filelist(files=files, download_folder=download_folder, verbose=verbose)
 
-        return files.count
-=======
-        ArenaFactory.download_filelist(cluster_utils.get_c3(verbose - 1), files, download_folder, verbose)
->>>>>>> d63bed0a
+        return files.count