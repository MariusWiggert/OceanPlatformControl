--- conflicted
+++ resolved
@@ -246,55 +246,6 @@
                             points=points,
                             c3=c3,
                             keep_newest_days=config["ocean_dict"].get("keep_newest_days", 100),
-                        )
-
-                    logger.debug(f"Forecast Files: {files}")
-
-                    # Modify source_settings to only consider selected files (prevent loading hundreds of files!)
-                    config["ocean_dict"]["forecast"]["source_settings"]["folder"] = files
-
-            # Download hindcast_as_forecast_files source
-            elif (
-                t_interval is not None
-                and config["ocean_dict"]["forecast"] is not None
-                and config["ocean_dict"]["forecast"]["source"] == "hindcast_as_forecast_files"
-            ):
-                # Adjust t_interval to make sure we have downloaded enough time. Default forecast length is 5 days
-                t_interval_adapted = [
-                    t_interval[0] - datetime.timedelta(days=2),
-                    t_interval[1]
-                    + datetime.timedelta(
-                        days=config["ocean_dict"]["forecast"].get("forecast_length_in_days", 5)
-                    ),
-                ]
-                with timing_logger(
-                    "Download Forecast Files: {start} until {end} ({{}})".format(
-                        start=t_interval_adapted[0].strftime("%Y-%m-%d %H-%M-%S"),
-                        end=t_interval_adapted[-1].strftime("%Y-%m-%d %H-%M-%S"),
-                    ),
-                    logger,
-                ):
-                    if config["ocean_dict"]["forecast"]["source_settings"].get("local", False):
-                        files = ArenaFactory.find_copernicus_files(
-                            config["ocean_dict"]["forecast"]["source_settings"]["folder"],
-                            t_interval_adapted,
-                        )
-                    else:
-                        files = ArenaFactory.download_required_files(
-                            archive_source=config["ocean_dict"]["forecast"]["source_settings"][
-                                "source"
-                            ],
-                            archive_type=config["ocean_dict"]["forecast"]["source_settings"][
-                                "type"
-                            ],
-                            download_folder=config["ocean_dict"]["forecast"]["source_settings"][
-                                "folder"
-                            ],
-                            region=config["ocean_dict"].get("region", "GOM"),
-                            t_interval=t_interval_adapted,
-                            throw_exceptions=throw_exceptions,
-                            points=points,
-                            c3=c3,
                         )
 
                     logger.debug(f"Forecast Files: {files}")
@@ -407,13 +358,9 @@
         region: str = "GOM",
         points: Optional[List[SpatialPoint]] = None,
         throw_exceptions: bool = False,
-<<<<<<< HEAD
-        c3: Optional = None,
-        remove_files_if_corrupted: bool = True,
-=======
         c3: Optional[C3Python] = None,
         keep_newest_days: int = 100,
->>>>>>> e168a2d2
+        remove_files_if_corrupted: bool = True,
     ) -> List[str]:
         """
         helper function for thread-safe download of available current files from c3
@@ -487,11 +434,8 @@
             download_folder=download_folder,
             throw_exceptions=throw_exceptions,
             c3=c3,
-<<<<<<< HEAD
+            keep_newest_days=keep_newest_days,
             remove_files_if_corrupted=remove_files_if_corrupted,
-=======
-            keep_newest_days=keep_newest_days,
->>>>>>> e168a2d2
         )
 
         return downloaded_files
@@ -545,8 +489,10 @@
         # Step 2: Find c3 type
         if c3 is None:
             c3 = get_c3()
-
-        archive_types = {"forecast": "FMRC", "hindcast": "Hindcast", "nowcast": "Nowcast"}
+        archive_types = {"forecast": "FMRC", "hindcast": "Hindcast"}
+        c3_file_type = getattr(
+            c3, f"{archive_source.capitalize()}{archive_types[archive_type.lower()]}File"
+        )
 
         # Step 3: Execute Query
         if t_interval is not None:
@@ -582,15 +528,12 @@
 
     @staticmethod
     def _download_filelist(
-<<<<<<< HEAD
-        files, download_folder, throw_exceptions, c3, remove_files_if_corrupted=True
-=======
         files,
         download_folder,
         throw_exceptions,
         c3: Optional[C3Python] = None,
         keep_newest_days: int = 100,
->>>>>>> e168a2d2
+        remove_files_if_corrupted=True
     ):
         """
         thread-safe download with corruption and file size check
