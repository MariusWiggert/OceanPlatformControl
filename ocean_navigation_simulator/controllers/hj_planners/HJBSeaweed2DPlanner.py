--- conflicted
+++ resolved
@@ -410,71 +410,45 @@
         if "y_interval_seaweed" in self.specific_settings:
             y_interval = self.specific_settings["y_interval_seaweed"]
 
-        # Get growth data without solar irradiance from data source
-        # do NOT slice in time otherwise we need to extrapolate, the interpolation can take care of that.
-        growth_xarray = self.arena.seaweed_field.hindcast_data_source.DataArray.sel(
-            lon=slice(x_interval[0], x_interval[1]),
-            lat=slice(y_interval[0], y_interval[1]),
-        )
-
-<<<<<<< HEAD
-        # Compute solar data over given domain
-        solar_xarray = self.arena.solar_field.hindcast_data_source.get_data_over_area(
-            x_interval=x_interval,
-            y_interval=y_interval,
-            t_interval=t_interval,
-        )
-=======
+        if self.specific_settings["take_precomp_seaweed_maps"]:
+            files_dicts = self._get_file_dicts(
+                folder=self.specific_settings["seaweed_precomputation_folder"]
+            )
+
             seaweed_xarray = xr.concat(
                 [xr.open_dataset(h_dict["file"]) for h_dict in files_dicts], dim="time"
             )
             # TODO: enforce timezone awareness to mitigate warning: Indexing a timezone-naive DatetimeIndex with a timezone-aware datetime is deprecated and will raise KeyError in a future version.  Use a timezone-naive object instead.
             self.seaweed_xarray = seaweed_xarray.sel(time=slice(t_interval[0], t_interval[1]))
         elif self.arena.seaweed_field.hindcast_data_source.source_config_dict['source'] == 'GEOMAR':
->>>>>>> f6c89f8c
-
-        # Ensure solar data has no extra data i.e. buffers added
-        solar_xarray = solar_xarray.sel(
-            lon=slice(x_interval[0], x_interval[1]),
-            lat=slice(y_interval[0], y_interval[1]),
-        )
-        # calculate irradiance factor
-        solar_xarray = solar_xarray.assign(
-            irradianceFactor=lambda x: irradianceFactor(x.solar_irradiance)
-        )
-
-        # Get same temporal resolution for growth array as for solar array i.e. hourly
-        temporal_resolution_solar = int(solar_xarray["time"][1] - solar_xarray["time"][0])
-
-        time_grid = np.arange(
-            start=t_interval[0],
-            stop=t_interval[1],
-            step=np.timedelta64(temporal_resolution_solar, "ns"),
-        )
-        growth_xarray = growth_xarray.interp(time=time_grid, method="linear").isel(depth=0)
-
-        # Ensure same temporal grid for solar as for growth array
-        solar_xarray = solar_xarray.interp(time=time_grid, method="linear")
-
-<<<<<<< HEAD
-        # TODO: Add Check if the two DataArrays have the same shape and coordinates
-        # if (
-        #     growth_xarray.dims
-        #     != solar_xarray.dims
-        #     # or growth_xarray.coords != solar_xarray.coords
-        # ):
-        #     raise ValueError(
-        #         "Shapes of solar_xarray and growth_array don't match for following multiplication."
-        #     )
-
-        # Compute F_NGR_per_second
-        seaweed_xarray = growth_xarray["R_growth_wo_Irradiance"] / (24 * 3600) * solar_xarray[
-            "irradianceFactor"
-        ] - growth_xarray["R_resp"] / (24 * 3600)
-
-        # Convert back to xarray dataset
-        self.seaweed_xarray_global = seaweed_xarray.to_dataset(name="F_NGR_per_second").compute()
-=======
+
+            # Get growth data without solar irradiance from data source
+            # do NOT slice in time otherwise we need to extrapolate, the interpolation can take care of that.
+            growth_xarray = self.arena.seaweed_field.hindcast_data_source.DataArray.sel(
+                lon=slice(x_interval[0], x_interval[1]),
+                lat=slice(y_interval[0], y_interval[1]),
+            )
+
+            # Compute solar data over given domain
+            solar_xarray = self.arena.solar_field.hindcast_data_source.get_data_over_area(
+                x_interval=x_interval,
+                y_interval=y_interval,
+                t_interval=t_interval,
+            )
+
+            # Ensure solar data has no extra data i.e. buffers added
+            solar_xarray = solar_xarray.sel(
+                lon=slice(x_interval[0], x_interval[1]),
+                lat=slice(y_interval[0], y_interval[1]),
+            )
+            # calculate irradiance factor
+            solar_xarray = solar_xarray.assign(
+                irradianceFactor=lambda x: irradianceFactor(x.solar_irradiance)
+            )
+
+            # Get same temporal resolution for growth array as for solar array i.e. hourly
+            temporal_resolution_solar = int(solar_xarray["time"][1] - solar_xarray["time"][0])
+
             time_grid = np.arange(
                 start=t_interval[0],
                 stop=t_interval[1],
@@ -501,22 +475,10 @@
             ] - growth_xarray["R_resp"] / (24 * 3600)
 
             # Convert back to xarray dataset
-            self.seaweed_xarray_global = seaweed_xarray.to_dataset(
-                name="F_NGR_per_second"
-            ).compute()
-
-            # self.x_grid_seaweed = self.seaweed_xarray["lon"].data
-            # self.y_grid_seaweed = self.seaweed_xarray["lat"].data
-            # self.seaweed_xarray.to_netcdf(
-            #     f'/Users/matthiaskiller/Desktop/data/seaweed_growth_maps/growth_map_{t_interval[0].strftime("%Y-%m-%dT%H-%M-%SZ")}_{t_interval[1].strftime("%Y-%m-%dT%H-%M-%SZ")}'
-            # )
-
-            # raise ValueError("seaweed growth map precomp. done")
-        # setting self.seaweed_xarray_global to the source type to load the data from analytical sources
+            self.seaweed_xarray_global = seaweed_xarray.to_dataset(name="F_NGR_per_second").compute()
         else:
             self.seaweed_xarray_global = self.arena.seaweed_field.hindcast_data_source.source_config_dict['source']
 
->>>>>>> f6c89f8c
 
         self.logger.info(f"HJBSeaweed2DPlanner: Loading Seaweed Data ({time.time() - start:.1f}s)")
 
