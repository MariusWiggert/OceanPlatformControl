import abc
import math
import os
import pickle
import time
from bisect import bisect
from datetime import datetime, timezone
from functools import partial
from typing import AnyStr, Callable, Dict, List, Optional, Tuple, Union

# Note: if you develop on hj_reachability repo and this library simultaneously, add the local version with this line
# sys.path.extend([os.path.dirname(os.path.dirname(os.path.dirname(os.path.dirname(os.path.realpath(__file__))))) + 'hj_reachability_c3'])
import hj_reachability as hj
import jax.numpy as jnp
import matplotlib.pyplot as plt
import numpy as np
import scipy
import xarray as xr
from scipy.interpolate import interp1d

from ocean_navigation_simulator.controllers.Controller import Controller
from ocean_navigation_simulator.data_sources.DataSource import DataSource
from ocean_navigation_simulator.environment.Arena import ArenaObservation
from ocean_navigation_simulator.environment.NavigationProblem import (
    NavigationProblem,
)
from ocean_navigation_simulator.environment.Platform import PlatformAction
from ocean_navigation_simulator.environment.PlatformState import (
    PlatformState,
    SpatialPoint,
    SpatioTemporalPoint,
)
from ocean_navigation_simulator.ocean_observer.Observer import Observer
from ocean_navigation_simulator.utils import units

<<<<<<< HEAD
# TODO: handle where it is using hours_to_hj_solve_timescale to make sure the plot is in hours
# TODO: This is very much work in progress, does not work yet!
# TODO: discuss with Jerome: why run_without_x_T? sample_feasible_points, set_interpolator, etc.
#       -> JJ: run_without_x_T is used for problem generation where we only want HJ to stop after the specified time
#       -> JJ: set_interpolator speeds up interpolation by using the intended scipy function RegularGridInterpolator
# TODO: discuss the new variables in reachability snapshot plotting add_drawing, target_min_distance...
# => why don't we put them outside where they are used? It's for mission generation then in code there?
# => JJ: we can remove target_min_distance, only add_drawing is required to modify animation

=======
>>>>>>> 61069500

class HJPlannerBase(Controller):
    """
    Baseclass for all HJ reachability-based Planners using backwards/forwards/multi-time reachability.
        For details see: "A future for intelligent autonomous ocean observing systems" P.F.J. Lermusiaux

        Note: The Baseclass is general and works for 2D, 3D, 4D System.
        In the Baseclass, the PDE is solved in non_dimensional dynamics in space and time to reduce numerical errors.
        To use this class, only the 'abstractmethod' functions need to be implemented.

        See Planner class for the rest of the attributes.
    """

    def __init__(self, problem: NavigationProblem, specific_settings: Optional[Dict] = None):
        """
        Constructor for the HJ Planner Baseclass.
        Args:
            problem: the Problem the controller will run on
            specific_settings: Attributes required in the specific_settings dict
                direction: string of {'forward', 'backward', 'forward-backward', 'multi-time-reach-back'}
                    Which directional setting for the reachability to run.
                n_time_vector: int
                    The number of elements in the time vector which determines how granular the value function is saved.
                deg_around_xt_xT_box: float
                    how much degree lon, lat around the x_t, x_T we cut out to plan on.
                accuracy: string one of {"low", "medium", "high", "very_high"}
                    Determines the accuracy with which the PDE solver is run.
                artificial_dissipation_scheme: string one of {"global", "local", "local_local"}
                    Determines which dissipation term is used in the Lax-Friedrichs Time-integration approximation.
                T_goal_in_h: float
                    If backward: the final time to be used for back propagating the reachable set.
                    If forward:  the time until which the forward reachable set is propagated.
                initial_set_radii: list of floats e.g.  [0.03, 0.03] for 2D
                    The radii of the ellipsoidal initial set of the value function in degree the respective dimensions.
                grid_res: tuple (int, int) for 2D, (int, int, int) for 3D Grid etc.
                    The granularity of the grid on which the HJ Reachability is computed.
                use_geographic_coordinate_system:
                    If True we use the Geographic coordinate system in lat, lon degree (divide by fixed amount to convert)
                    If False then the coordinate system and speeds of the agent are in m/s.
        """
        super().__init__(problem)
        self.specific_settings = {
            "replan_on_new_fmrc": True,
            "replan_every_X_seconds": None,
            "direction": "multi-time-reach-back",
            "n_time_vector": 199,
            # Note that this is the number of time-intervals, the vector is +1 longer because of init_time
            "deg_around_xt_xT_box": 4.0,  # area over which to run HJ_reachability
            "accuracy": "high",
            "artificial_dissipation_scheme": "local_local",
            "T_goal_in_seconds": problem.timeout.total_seconds(),
            # the maximum allowed time for the navigation problem
            "use_geographic_coordinate_system": True,
            "progress_bar": True,
            "initial_set_radii": [problem.target_radius, problem.target_radius],
            # this is in deg lat, lon. Note: for Backwards-Reachability this should be bigger.
            # Note: grid_res should always be SMALLER than initial_set_radii, otherwise reachability behaves weirdly.
            "grid_res": 0.04,
            # Note: this is in deg lat, lon (HYCOM Global is 0.083 and Mexico 0.04)
            "d_max": 0.0,
            # 'EVM_threshold': 0.3 # in m/s error when floating in forecasted vs sensed currents
            # 'fwd_back_buffer_in_seconds': 0.5,  # this is the time added to the earliest_to_reach as buffer for forward-backward
            "platform_dict": problem.platform_dict,
        } | specific_settings

        # initialize vectors for open_loop control
        self.times, self.x_traj, self.contr_seq = None, None, None

        # saving the planned trajectories for inspection purposes
        self.planned_trajs = []

        # create a variable that persists across runs of self.plan() to reference the currently reload data
        self.current_data_t_0, self.current_data_t_T = [None] * 2
        # Two variables to enable both re-planning with fixed frequency and only when new forecast available
        self.last_data_source, self.last_fmrc_time_planned_with, self.last_planning_posix = [
            None
        ] * 3

        # this is just a variable that persists after planning for plotting/debugging
        self.x_t = None

        # Initializes variables needed when solving the HJ PDE, they will be filled in the plan method
        self.reach_times, self.all_values, self.grid = [None] * 3
        self.diss_scheme = self._get_dissipation_schema()
        self.x_traj, self.contr_seq, self.distr_seq = [None] * 3
        # Initialize variables needed for solving the PDE in non_dimensional terms
        self.characteristic_vec, self.offset_vec, self.nonDimGrid, self.nondim_dynamics = [None] * 4

        self.planner_cache_index = 0

        # Initialize the non_dimensional_dynamics and within it the dimensional_dynamics
        # Note: as initialized here, it's not usable, only after 'update_current_data' is called for the first time.
        self.nondim_dynamics = hj.dynamics.NonDimDynamics(
            dimensional_dynamics=self.get_dim_dynamical_system()
        )

        if (
            self.specific_settings["d_max"] > 0
            and self.specific_settings["direction"] == "multi-time-reach-back"
        ):
            self.logger.info(
                "No disturbance implemented for multi-time reachability, only runs with d_max=0."
            )

    def get_open_loop_control_from_plan(self, state: PlatformState) -> PlatformAction:
        """Indexing into the planned open_loop control sequence using the time from state.
        Args:
            state    PlatformState containing [lat, lon, battery_level, date_time]
        Returns:
            PlatformAction object
        """
        # an easy way of finding for each time, which index of control signal to apply
        idx = bisect.bisect_right(self.times, state.date_time.timestamp()) - 1
        if idx == len(self.times) - 1:
            idx = idx - 1
            self.logger.warning(
                "Controller Warning: continuing using last control although not planned as such"
            )

        # extract right element from ctrl vector
        return PlatformAction(magnitude=self.contr_seq[0, idx], direction=self.contr_seq[1, idx])

    def get_action(self, observation: ArenaObservation) -> PlatformAction:
        """Main interface function for the simulation, so all the logic to trigger re-planning is inside here.
        Args:
            observation: observation returned by the simulator (containing the forecast_data_source)
        Returns:
            PlatformAction dataclass
        """
        # Step 1: Check if we should re-plan based on specified criteria
        self.replan_if_necessary(observation)

        # Step 2: return the action from the plan
        start = time.time()
        action = self._get_action_from_plan(state=observation.platform_state)
        self.logger.debug(f"HJPlannerBase: Get Action from Plan ({time.time() - start:.1f}s)")
        return action

    def replan_if_necessary(self, observation: ArenaObservation):
        if self._check_for_replanning(observation):
            if "load_plan" in self.specific_settings and self.specific_settings["load_plan"]:
                folder = f'{self.specific_settings["planner_path"]}forecast_planner_idx_{self.planner_cache_index+1}/'
                self.restore_state(folder=folder)
            else:
                start = time.time()

                # log x_t and data_source for plotting and easier access later
                self.x_t = observation.platform_state
                self.last_data_source = observation.forecast_data_source
                # If the data_source is an observer, fit the model with the most recent data
                if isinstance(self.last_data_source, Observer):
                    self.last_data_source.fit()
                # Update the data used in the HJ Reachability Planning
                self._update_current_data(observation=observation)
                self._plan(observation.platform_state)
                self.set_interpolator()

                if (
                    "save_after_planning" in self.specific_settings
                    and self.specific_settings["save_after_planning"]
                ):
                    self.save_planner_state(
                        f'{self.specific_settings["planner_path"]}forecast_planner_idx_{self.planner_cache_index}/'
                    )
                    self.planner_cache_index += 1

                self.logger.info(
                    f"HJPlannerBase: Re-planning finished ({time.time() - start:.1f}s)"
                )

    def _check_for_replanning(self, observation: ArenaObservation) -> bool:
        """Helper Function to check if we want to replan with HJ Reachability.
        Args:
            observation: observation returned by the simulator (containing the forecast_data_source)
        """

        # Check for re-planning with new forecast (or first time so no idx set yet)
        if self.specific_settings["replan_on_new_fmrc"] or self.last_fmrc_time_planned_with is None:
            old = self.last_fmrc_time_planned_with
            if self._new_forecast_data_available(observation):
                # If the data_source is an observer, delete all error measurements from the old forecast.
                if isinstance(self.last_data_source, Observer):
                    self.last_data_source.reset()
                self.logger.info(
                    f"HJPlannerBase: Planning because of new forecast (Old: {old}, New: {self.last_fmrc_time_planned_with})"
                )
                return True

        # Check for re-planning after fixed time intervals
        if self.specific_settings["replan_every_X_seconds"]:
            if (
                observation.platform_state.date_time.timestamp() - self.last_planning_posix
                >= self.specific_settings["replan_every_X_seconds"]
            ):
                self.logger.info("HJPlannerBase: Planning because of fixed time interval.")
                return True
        return False

    def _new_forecast_data_available(self, observation: ArenaObservation) -> bool:
        """Helper function to check if new forecast data is available in the forecast_data_source.
        If yes, the data in the interpolation is updated and True is returned, otherwise False.
        Args:
            observation: observation returned by the simulator (containing the forecast_data_source)
        """
        # Get the idx for the most recent file
        most_current_fmrc_time = (
            observation.forecast_data_source.check_for_most_recent_fmrc_dataframe(
                time=observation.platform_state.date_time
            )
        )
        # Check if this is after our last planned one
        if most_current_fmrc_time != self.last_fmrc_time_planned_with:
            # update the current data in the jax interpolatn
            self.last_fmrc_time_planned_with = most_current_fmrc_time
            return True
        else:
            return False

    def _get_action_from_plan(self, state: PlatformState) -> PlatformAction:
        """Extracts the next action from the most recent plan (saved value function).
        if specific_settings['direction'] is forward:     applying the actions open-loop from the contr_seq
        if specific_settings['direction'] is backward:    computing the gradient/action directly from the value function

        Args:
            state: PlatformState containing the location & time
        Returns:
            PlatformAction to send to the simulation
        """
        if self.specific_settings["direction"] == "forward":
            u_out = self.get_open_loop_control_from_plan(state=state)
        else:
            # check if time is outside times and throw warning if yes but continue with existing value function.
            rel_time = state.date_time.timestamp() - self.current_data_t_0
            if rel_time > self.reach_times[-1]:
                self.logger.warning(
                    "HJPlanner Warning: Extrapolating time beyond the reach_times, should replan."
                )
                rel_time = self.reach_times[-1]

            # Extract the optimal control from the calculated value function at the specific platform state.
            try:
                u_out, _ = self.nondim_dynamics.dimensional_dynamics.get_opt_ctrl_from_values(
                    grid=self.grid,
                    x=self.get_x_from_full_state(state),
                    time=rel_time,
                    times=self.reach_times,
                    all_values=self.all_values,
                )
            except BaseException:
                print(f"self.last_fmrc_time_planned_with: {self.last_fmrc_time_planned_with}")
                print(f"rel_time: {rel_time:.0f}")
                print(f"self.reach_times: [{self.reach_times[0]:.0f}, {self.reach_times[-1]:.0f}]")
                raise

        return PlatformAction(magnitude=u_out[0], direction=u_out[1])

    def get_waypoints(self) -> List[SpatioTemporalPoint]:
        """Returns: a list of waypoints each containing [lon, lat, time]"""
        return np.vstack((self.x_traj, self.times)).T.tolist()

    def _get_dissipation_schema(self):
        """Helper function to directly set the artificial dissipation schema used in solving the PDE."""
        # Note: can be done more elegantly by list_indexing =)
        if self.specific_settings["artificial_dissipation_scheme"] == "local_local":
            return hj.artificial_dissipation.local_local_lax_friedrichs
        elif self.specific_settings["artificial_dissipation_scheme"] == "local":
            return hj.artificial_dissipation.local_lax_friedrichs
        elif self.specific_settings["artificial_dissipation_scheme"] == "global":
            return hj.artificial_dissipation.global_lax_friedrichs
        else:
            raise ValueError(
                "artificial_dissipation_scheme is not one of {global, local, local_local}"
            )

    @abc.abstractmethod
    def initialize_hj_grid(self, xarray: xr):
        """Initialize grid to solve PDE on."""
        pass

    @abc.abstractmethod
    def get_dim_dynamical_system(self) -> hj.dynamics.Dynamics:
        """Creates the dimensional dynamics object and returns it."""
        pass

    @abc.abstractmethod
    def get_initial_values(self, direction: AnyStr) -> jnp.ndarray:
        """Create the initial value function over the grid must be implemented by specific planner."""
        pass

    @abc.abstractmethod
    def get_x_from_full_state(self, x: Union[SpatialPoint, PlatformState, SpatioTemporalPoint]):
        """Return the x state appropriate for the specific reachability planner."""
        pass

    def _check_data_settings_compatibility(self, x_t: PlatformState):
        """Helper function to check data availability before running HJ Reachability to prevent errors later."""
        # Check if x_t is in the forecast times and transform to rel_time in seconds
        if x_t.date_time.timestamp() < self.current_data_t_0:
            error_string = (
                "Current time {} is before the start of the forecast data. This should not happen. "
                "current_data_t_0 is {}".format(
                    x_t.date_time, datetime.fromtimestamp(self.current_data_t_0, tz=timezone.utc)
                )
            )
            self.logger.error(error_string)
            raise ValueError(error_string)
        # Check if the current_data is sufficient for planning over the specified time horizon.
        # if not enough we throw a warning
        if (
            x_t.date_time.timestamp() + self.specific_settings["T_goal_in_seconds"]
            > self.current_data_t_T
        ):
            self.logger.warning(
                "Loaded forecast data does not contain the full time-horizon from x_t {} to T_goal_in_seconds {}. "
                "Automatically adjusting to maximum available time in this forecast.".format(
                    x_t.date_time, self.specific_settings["T_goal_in_seconds"]
                )
            )

    def _plan(self, x_t: PlatformState):
        """Main function where the reachable front is computed.
        Args:
            x_t: Platform state used as start/target of HJ Reachability computation, depending on 'direction'.
        """

        # run data checks if the right current data is loaded in the interpolation function
        self._check_data_settings_compatibility(x_t=x_t)

        # Step 2: depending on the reachability direction run the respective algorithm
        if self.specific_settings["direction"] == "forward":
            self._run_hj_reachability(
                initial_values=self.get_initial_values(direction="forward"),
                t_start=x_t.date_time,
                T_max_in_seconds=self.specific_settings["T_goal_in_seconds"],
                dir="forward",
                x_reach_end=self.get_x_from_full_state(self.problem.end_region),
            )
            self._extract_trajectory(x_start=self.get_x_from_full_state(self.problem.end_region))

        elif self.specific_settings["direction"] == "backward":
            # Note: no trajectory is extracted as the value function is used for closed-loop control
            self._run_hj_reachability(
                initial_values=self.get_initial_values(direction="backward"),
                t_start=x_t.date_time,
                T_max_in_seconds=self.specific_settings["T_goal_in_seconds"],
                dir="backward",
            )
            self._extract_trajectory(x_start=self.get_x_from_full_state(x_t))
            # arrange to forward times by convention for plotting and open-loop control
            self._flip_value_func_to_forward_times()

        elif self.specific_settings["direction"] == "forward-backward":
            # Step 1: run the set forward to get the earliest possible arrival time
            self._run_hj_reachability(
                initial_values=self.get_initial_values(direction="forward"),
                t_start=x_t.date_time,
                T_max_in_seconds=self.specific_settings["T_goal_in_seconds"],
                dir="forward",
                x_reach_end=self.get_x_from_full_state(self.problem.end_region),
            )
            # Step 2: run the set backwards from the earliest arrival time backwards
            _, t_earliest_in_seconds = self._get_t_earliest_for_target_region()
            print("earliest for target region is ", t_earliest_in_seconds)
            self._run_hj_reachability(
                initial_values=self.get_initial_values(direction="backward"),
                t_start=x_t.date_time,
                T_max_in_seconds=t_earliest_in_seconds
                + self.specific_settings["fwd_back_buffer_in_seconds"],
                dir="backward",
            )
            self._extract_trajectory(x_start=self.get_x_from_full_state(x_t))
            # arrange to forward times by convention for plotting and open-loop control
            self._flip_value_func_to_forward_times()
        elif self.specific_settings["direction"] == "multi-time-reach-back":
            # Step 1: run multi-reachability backwards in time
            self._run_hj_reachability(
                initial_values=self.get_initial_values(direction="multi-time-reach-back"),
                t_start=x_t.date_time,
                T_max_in_seconds=self.specific_settings["T_goal_in_seconds"],
                dir="multi-time-reach-back",
            )

            # Now just extract it forwards releasing the vehicle at t=0
            def termination_condn(x_target, r, x, t):
                return np.linalg.norm(x_target - x) <= r

            termination_condn = partial(
                termination_condn,
                jnp.array(self.problem.end_region.__array__()),
                self.problem.target_radius,
            )
            self._extract_trajectory(
                self.get_x_from_full_state(x_t), termination_condn=termination_condn
            )
            # arrange to forward times by convention for plotting and open-loop control (aka closed-loop with this)
            self._flip_value_func_to_forward_times()
            if self.all_values.min() < -2:
                raise ValueError(
                    "HJPlanner: Some issue with the value function, min goes below -2, should maximally be -1."
                )
        else:
            raise ValueError(
                "Direction in controller YAML needs to be one of {backward, forward, forward-backward, "
                "multi-time-reach-back}"
            )

        # check if all_values contains any Nans
        if jnp.isnan(self.all_values).sum() > 0:
            raise ValueError(
                "HJ Planner has NaNs in all values. Something went wrong in solving the PDE."
            )

        self.last_planning_posix = x_t.date_time.timestamp()

    def _run_hj_reachability(
        self,
        initial_values: jnp.ndarray,
        t_start: datetime,
        T_max_in_seconds: float,
        dir: AnyStr,
        x_reach_end: jnp.ndarray = None,
    ):
        """Run hj reachability starting with initial_values at t_start for maximum of T_max_in_seconds
        or until x_reach_end is reached going in the time direction of dir.

        Args:
        initial_values:    value function of the initial set, must be same dim as grid.ndim
        t_start:           starting datetime object (absolute time, not relative time yet)
        T_max_in_seconds:  maximum time to run forward reachability for in seconds
        dir:               direction for reachability either 'forward' or 'backward'
        x_reach_end:       Optional: target point, must be same dim as grid.ndim (Later can be a region)
                            stopping the front computation when the target state is reached.

        Output:             None, everything is set as class variable
        """

        # set the time_scales and offset in the non_dim_dynamics in which the PDE is solved
        self.nondim_dynamics.tau_c = min(
            T_max_in_seconds, int(self.current_data_t_T - self.current_data_t_0)
        )
        # This is in relative seconds since current data t_0
        self.nondim_dynamics.t_0 = t_start.timestamp() - self.current_data_t_0

        # save initial_values for later access
        self.initial_values = initial_values

        # set up the non_dimensional time-vector for which to save the value function
        solve_times = np.linspace(0, 1, self.specific_settings["n_time_vector"] + 1)

        self.logger.info(f"HJPlannerBase: Running {dir}")

        if dir == "backward" or dir == "multi-time-reach-back":
            solve_times = np.flip(solve_times, axis=0)
            self.nondim_dynamics.dimensional_dynamics.control_mode = "min"
            self.nondim_dynamics.dimensional_dynamics.disturbance_mode = "max"
        elif dir == "forward":
            self.nondim_dynamics.dimensional_dynamics.control_mode = "max"
            self.nondim_dynamics.dimensional_dynamics.disturbance_mode = "min"

        # specific settings for multi-time-reach-back
        if dir == "multi-time-reach-back":
            # write multi_reach hamiltonian postprocessor
            def multi_reach_step(mask, val):
                val = jnp.where(mask <= 0, -1, val)
                return val

            # combine it with partial sp the mask input gets fixed and only val is open
            p_multi_reach_step = partial(multi_reach_step, initial_values)
            # set the postprocessor to be fed into solver_settings
            hamiltonian_postprocessor = p_multi_reach_step
        else:  # make the postprocessor the identity

            def hamiltonian_postprocessor(value):
                return value

        # create solver settings object
        solver_settings = hj.SolverSettings.with_accuracy(
            accuracy=self.specific_settings["accuracy"],
            x_init=self._get_non_dim_state(x_reach_end) if x_reach_end is not None else None,
            artificial_dissipation_scheme=self.diss_scheme,
            hamiltonian_postprocessor=hamiltonian_postprocessor,
        )

        # solve the PDE in non_dimensional to get the value function V(s,t)
        start = time.time()
        non_dim_reach_times, self.all_values = hj.solve(
            solver_settings=solver_settings,
            dynamics=self.nondim_dynamics,
            grid=self.nonDimGrid,
            times=solve_times,
            initial_values=initial_values,
            progress_bar=self.specific_settings["progress_bar"],
        )
        self.logger.info(f"HJPlannerBase: hj.solve finished ({time.time() - start:.1f}s)")

        # scale up the reach_times to be dimensional_times in seconds again
        self.reach_times = (
            non_dim_reach_times * self.nondim_dynamics.tau_c + self.nondim_dynamics.t_0
        )

    def _get_t_earliest_for_target_region(self) -> Tuple:
        """Helper Function to get the earliest time the forward reachable set overlaps with the target region."""
        # get target_region_mask
        target_region_mask = self.get_initial_values(direction="backward") <= 0

        # iterate forward to get earliest time it's inside
        reached = False
        for idx in range(self.all_values.shape[0]):
            reached = np.logical_and(target_region_mask, self.all_values[idx, ...] <= 0).any()
            if reached:
                break
        # extract earliest relative time of idx
        T_earliest_in_seconds = self.reach_times[idx] - self.reach_times[0]
        if not reached:
            self.logger.info("Not reached, returning maximum time for the backwards reachability.")
        return reached, T_earliest_in_seconds

    def _extract_trajectory(
        self,
        x_start: jnp.ndarray,
        traj_rel_times_vector: jnp.ndarray = None,
        termination_condn: Callable = None,
    ):
        """Backtrack the reachable front to extract a trajectory etc.

        Args:
        x_start:                   start_point for backtracking must be same dim as grid.ndim
        traj_rel_times_vector:     the times vector for which to extract trajectory points for
                                    in seconds from the start of the reachability computation t=0.
                                    Defaults to self.reach_times.
        termination_condn:          function to evaluate if the calculation should be terminated (e.g. because reached)
        """
        # setting default times vector for the trajectory
        if traj_rel_times_vector is None:
            traj_rel_times_vector = self.reach_times
        else:
            traj_rel_times_vector = traj_rel_times_vector + self.reach_times[0]

        (
            self.times,
            self.x_traj,
            self.contr_seq,
            self.distr_seq,
        ) = self.nondim_dynamics.dimensional_dynamics.backtrack_trajectory(
            grid=self.grid,
            x_init=x_start,
            times=self.reach_times,
            all_values=self.all_values,
            traj_times=traj_rel_times_vector,
            termination_condn=termination_condn,
        )

        # for open_loop control the times vector must be in absolute times
        self.times = self.times + self.current_data_t_0

        if self.specific_settings["direction"] in [
            "backward",
            "multi-time-reach-back",
            "forward-backward",
        ]:
            self._flip_traj_to_forward_times()

        # log the planned trajectory for later inspection purpose
        # Step 1: concatenate to reduce file size
        times_vec = self.times.reshape(1, -1)
        trajectory = np.concatenate((self.x_traj, times_vec), axis=0)

        plan_dict = {"traj": trajectory, "ctrl": self.contr_seq}
        self.planned_trajs.append(plan_dict)

    def _update_current_data(self, observation: ArenaObservation):
        """Helper function to load new current data into the interpolation.
        Args:
            observation: observation returned by the simulator (containing the forecast_data_source)
        """
        start = time.time()

        # Step 1: get the x,y,t bounds for current position, goal position and settings.
        t_interval, y_interval, x_interval = DataSource.convert_to_x_y_time_bounds(
            x_0=observation.platform_state.to_spatio_temporal_point(),
            x_T=self.problem.end_region,
            deg_around_x0_xT_box=self.specific_settings["deg_around_xt_xT_box"],
            temp_horizon_in_s=self.specific_settings["T_goal_in_seconds"],
        )
        # adjust if specified explicitly in settings
        if "x_interval" in self.specific_settings:
            x_interval = self.specific_settings["x_interval"]
        if "y_interval" in self.specific_settings:
            y_interval = self.specific_settings["y_interval"]

        # get the data subset from the file
        data_xarray = observation.forecast_data_source.get_data_over_area(
            x_interval=x_interval,
            y_interval=y_interval,
            t_interval=t_interval,
            spatial_resolution=self.specific_settings["grid_res"],
        )

        # calculate relative posix_time (we use it in interpolation because jax uses float32 and otherwise cuts off)
        data_xarray = data_xarray.assign(
            relative_time=lambda x: units.get_posix_time_from_np64(x.time)
            - units.get_posix_time_from_np64(data_xarray["time"][0])
        )

        # feed in the current data to the Platform classes
        self.nondim_dynamics.dimensional_dynamics.update_jax_interpolant(data_xarray)

        # set absolute time in UTC Posix time
        self.current_data_t_0 = units.get_posix_time_from_np64(data_xarray["time"][0]).data
        # set absolute final time in UTC Posix time
        self.current_data_t_T = units.get_posix_time_from_np64(data_xarray["time"][-1]).data

        # initialize the grids and dynamics to solve the PDE with
        self.initialize_hj_grid(data_xarray)
        self._initialize_non_dim_grid()
        # update non_dimensional_dynamics with the new non_dim scaling and offset
        self.nondim_dynamics.characteristic_vec = self.characteristic_vec
        self.nondim_dynamics.offset_vec = self.offset_vec

        # Delete the old caches (might not be necessary for analytical fields -> investigate)
        self.logger.debug("HJPlannerBase: Cache Size ", hj.solver._solve._cache_size())
        hj.solver._solve._clear_cache()
        # xla._xla_callable.cache_clear()

        # For now only using interpolation in jnp (no analytical function)

        # Option 1: Data Source is an analytical field
        # if self.forecast_data_source['data_source_type'] == 'analytical_function':
        #     # calculate target shape of the grid
        #     x_n_res = int((lon_bnds[-1] - lon_bnds[0]) / self.specific_settings['grid_res'][0])
        #     y_n_res = int((lat_bnds[-1] - lat_bnds[0]) / self.specific_settings['grid_res'][1])
        #
        #     # get the grid dict
        #     grids_dict, _ = self.forecast_data_source['content'].get_grid_dict(
        #         t_interval, lat_interval=lat_bnds, lon_interval=lon_bnds, spatial_shape=(x_n_res, y_n_res))
        #     grids_dict['not_plot_land'] = True
        #
        #     self.nondim_dynamics.dimensional_dynamics.set_currents_from_analytical(self.forecast_data_source)
        #     self.forecast_data_source['content'].current_run_t_0 = grids_dict['t_grid'][0]

        self.logger.info(f"HJPlannerBase: Loading new Current Data ({time.time() - start:.1f}s)")

    def _get_non_dim_state(self, state: jnp.ndarray):
        """Returns the state transformed from dimensional coordinates to non_dimensional coordinates."""
        return (state.flatten() - self.offset_vec) / self.characteristic_vec

    def _initialize_non_dim_grid(self):
        """Return nondim_grid for the solve."""
        # extract the characteristic scale and offset value for each dimensions
        self.characteristic_vec = self.grid.domain.hi - self.grid.domain.lo
        self.offset_vec = self.grid.domain.lo

        self.nonDimGrid = hj.Grid.nondim_grid_from_dim_grid(
            dim_grid=self.grid,
            characteristic_vec=self.characteristic_vec,
            offset_vec=self.offset_vec,
        )

    def _flip_traj_to_forward_times(self):
        """Arrange traj class values to forward for easier access: traj_times, x_traj, contr_seq, distr_seq"""
        # arrange everything forward in time for easier access if we ran it backwards
        if self.times[0] > self.times[-1]:
            self.times = np.flip(self.times, axis=0)
            self.x_traj, self.contr_seq, self.distr_seq = [
                np.flip(seq, axis=1) for seq in [self.x_traj, self.contr_seq, self.distr_seq]
            ]
        else:
            raise ValueError("Trajectory is already in forward time.")

    def _flip_value_func_to_forward_times(self):
        """Arrange class values to forward for easier access: reach_times and all_values."""
        if self.reach_times[0] > self.reach_times[-1]:
            self.reach_times, self.all_values = [
                np.flip(seq, axis=0) for seq in [self.reach_times, self.all_values]
            ]
        else:
            raise ValueError("Reachability Values are already in forward time.")

    # PLOTTING FUNCTIONS #
    def plot_reachability_snapshot(
        self,
        rel_time_in_seconds: float = 0,
        ax: plt.Axes = None,
        return_ax: bool = False,
        fig_size_inches: Tuple[int, int] = (12, 12),
        alpha_color: float = 1.0,
        time_to_reach: bool = False,
        granularity_in_h: float = 5,
        plot_in_h: bool = True,
        add_drawing: Callable[[plt.axis, float], None] = None,
        **kwargs,
    ):
        """Plot the reachable set the planner was computing last at  a specific rel_time_in_seconds.
        Args:
            rel_time_in_seconds:    the relative time for which to plot the snapshot since last replan
            ax:                     Optional: axis object to plot on top of
            return_ax:              if true, function returns ax object for more plotting
            fig_size_inches:        Figure size
            ### Rest only relevant for multi-time-reach-back
            alpha_color:            the alpha level of the colors when plotting multi-time-reachability
            time_to_reach:          if True we plot the time-to-reach the target, otherwise the value function
            granularity_in_h:       the granularity of the color-coding
            plot_in_h:              if we want to plot in h (or leave it in seconds)
            ### Other optional arguments
            add_drawing:            A callable to add a drawing to the snapshot.
        """
        if self.grid.ndim != 2:
            raise ValueError("plot_reachability is currently only implemented for 2D sets")

        # create the axis object if not fed in
        if ax is None:
            if self.specific_settings["use_geographic_coordinate_system"]:
                ax = self.last_data_source.set_up_geographic_ax()
            else:
                ax = plt.axes()

        # get_initial_value
        initial_values = self.get_initial_values(direction=self.specific_settings["direction"])

        # interpolate the value function to the specific time
        val_at_t = interp1d(self.reach_times, self.all_values, axis=0, kind="linear")(
            max(
                self.reach_times[0],
                min(self.reach_times[-1], rel_time_in_seconds + self.reach_times[0]),
            )
        ).squeeze()

        # If in normal reachability setting
        is_multi_reach = "multi-time-reach-back" == self.specific_settings["direction"]
        if (
            is_multi_reach and "val_func_levels" not in kwargs
        ):  # value function pre-computations before plotting
            multi_reach_rel_time = (
                rel_time_in_seconds - self.reach_times[-1]
            )  # this is normally negative
            non_dim_val_func_levels, abs_time_y_ticks, y_label = self._get_multi_reach_levels(
                granularity_in_h,
                time_to_reach=time_to_reach,
                vmin=val_at_t.min(),
                abs_time_in_h=multi_reach_rel_time / 3600 if plot_in_h else multi_reach_rel_time,
            )
            # package them in kwargs
            kwargs.update(
                {
                    "val_func_levels": non_dim_val_func_levels,
                    "y_label": y_label,
                    "yticklabels": abs_time_y_ticks,
                }
            )

        # plot the set on top of ax
        ax = hj.viz._visSet2D(
            self.grid,
            val_at_t,
            plot_level=0,
            color_level="black",
            colorbar=is_multi_reach,
            obstacles=None,
            target_set=initial_values,
            return_ax=True,
            input_ax=ax,
            alpha_colorbar=alpha_color,
            **kwargs,
        )

        ax.scatter(
            self.problem.start_state.lon.deg,
            self.problem.start_state.lat.deg,
            color="r",
            marker="o",
        )
        ax.scatter(
            self.problem.end_region.lon.deg, self.problem.end_region.lat.deg, color="g", marker="x"
        )

        if self.specific_settings["use_geographic_coordinate_system"]:
            ax.set_title(
                "Multi-Reach at time {}".format(
                    datetime.fromtimestamp(
                        self.reach_times[0] + rel_time_in_seconds + self.current_data_t_0,
                        tz=timezone.utc,
                    ).strftime("%Y-%m-%d %H:%M:%S UTC")
                )
            )
        else:
            ax.set_title(
                "Multi-Reach at time {} hours".format(
                    self.reach_times[0] + rel_time_in_seconds + self.current_data_t_0
                )
            )

        if add_drawing is not None:
            add_drawing(ax, rel_time_in_seconds)

        # adjust the fig_size
        fig = plt.gcf()
        fig.set_size_inches(fig_size_inches[0], fig_size_inches[1])
        if return_ax:
            return ax
        else:
            plt.show()

    def plot_reachability_snapshot_over_currents(
        self, rel_time_in_seconds: float = 0, ax: plt.Axes = None, **kwargs
    ):
        """Plot the reachable set the planner was computing last at  a specific rel_time_in_seconds over the currents.
        Args:
            rel_time_in_seconds:    the relative time for which to plot the snapshot since last replan
            ax:                     Optional: axis object to plot on top of
            kwargs:                 See plot_reachability_snapshot for further arguments
        """
        os.makedirs("generated_media", exist_ok=True)
        # plot currents on ax
        ax = self.last_data_source.plot_data_at_time_over_area(
            time=self.current_data_t_0 + rel_time_in_seconds,
            x_interval=[self.grid.domain.lo[0], self.grid.domain.hi[0]],
            y_interval=[self.grid.domain.lo[1], self.grid.domain.hi[1]],
            return_ax=True,
            colorbar=False,
            ax=ax,
        )
        # add reachability snapshot on top
        return self.plot_reachability_snapshot(
            rel_time_in_seconds=rel_time_in_seconds,
            ax=ax,
            plot_in_h=True,
            display_colorbar=True,
            mask_above_zero=True,
            **kwargs,
        )

    def plot_reachability_animation(
        self,
        time_to_reach: bool = False,
        plot_in_h: bool = True,
        granularity_in_h: int = 1,
        filename: AnyStr = "reachability_animation.mp4",
        with_opt_ctrl: Optional[bool] = False,
        forward_time: Optional[bool] = False,
        **kwargs,
    ):
        """Create an animation of the reachability computation.
        Args:
           time_to_reach:      if True we plot the value function otherwise just the zero level set
           plot_in_h:          if the value function units should be converted to hours
           granularity_in_h:   with which granularity to plot the value function
           filename:           filename under which to save the animation
           with_opt_ctrl:      if True the optimal trajectory and control is added as overlay.
           forward_time:       forward_time manually force forward time (otherwise in direction of calculation)
           kwargs:             See plot_reachability_snapshot for further arguments

        """
        os.makedirs("generated_media", exist_ok=True)
        if "multi-time-reach-back" == self.specific_settings["direction"] and not time_to_reach:
            abs_time_vec = (
                (self.reach_times - self.reach_times[0]) / 3600
                if plot_in_h
                else (self.reach_times - self.reach_times[0])
            )
            non_dim_val_func_levels, abs_time_y_ticks, y_label = self._get_multi_reach_levels(
                granularity_in_h,
                time_to_reach=time_to_reach,
                vmin=self.all_values.min(),
                abs_time_in_h=abs_time_vec[-1],
            )
            # package them in kwargs
            kwargs.update(
                {
                    "val_func_levels": non_dim_val_func_levels,
                    "y_label": y_label,
                    "yticklabels": abs_time_y_ticks,
                }
            )

        def add_reachability_snapshot(ax, time):
            ax = self.plot_reachability_snapshot(
                rel_time_in_seconds=time - self.current_data_t_0,
                granularity_in_h=granularity_in_h,
                alpha_color=1,
                mask_above_zero=True,
                return_ax=True,
                fig_size_inches=(12, 12),
                time_to_reach=time_to_reach,
                ax=ax,
                plot_in_h=plot_in_h,
                display_colorbar=True,
                **kwargs,
            )
            if with_opt_ctrl:
                # add the trajectory to it
                ax.plot(
                    self.x_traj[0, :],
                    self.x_traj[1, :],
                    color="black",
                    linewidth=2,
                    linestyle="--",
                    label="State Trajectory",
                )
                # get the planned idx of current time
                idx = np.searchsorted(a=self.times, v=time)
                # plot the control arrow for the specific time
                ax.scatter(self.x_traj[0, idx], self.x_traj[1, idx], c="m", marker="o", s=20)
                ax.quiver(
                    self.x_traj[0, idx],
                    self.x_traj[1, idx],
                    self.contr_seq[0, min(idx, len(self.times) - 1)]
                    * np.cos(self.contr_seq[1, min(idx, len(self.times) - 1)]),  # u_vector
                    self.contr_seq[0, min(idx, len(self.times) - 1)]
                    * np.sin(self.contr_seq[1, min(idx, len(self.times) - 1)]),  # v_vector
                    color="magenta",
                    scale=10,
                    label="Control",
                )
                ax.legend(loc="upper right")

        self.last_data_source.animate_data(
            x_interval=[self.grid.domain.lo[0], self.grid.domain.hi[0]],
            y_interval=[self.grid.domain.lo[1], self.grid.domain.hi[1]],
            t_interval=[
                self.current_data_t_0 + rel_time
                for rel_time in [self.reach_times[0], self.reach_times[-1]]
            ],
            forward_time=forward_time | (self.specific_settings["direction"] == "forward"),
            add_ax_func=add_reachability_snapshot,
            colorbar=False,
            output=filename,
        )

    def vis_value_func_along_traj(
        self, time_to_reach=False, return_ax=False, plot_in_h=True, figsize=(12, 12)
    ):
        """Plot the Value function along the most recently planned trajectory.
        Args:
           time_to_reach:       if True we plot the value function otherwise just the zero level set
           return_ax:           return ax object to plot more on top
           plot_in_h:           if the value function units should be converted to hours
        """
        fig, ax = plt.subplots(figsize=figsize)

        if time_to_reach:
            all_values_dimensional = (
                1 + self.all_values - (self.reach_times / self.reach_times[-1]).reshape(-1, 1, 1)
            )
            all_values = all_values_dimensional * self.specific_settings["T_goal_in_seconds"]
            ylabel = "Earliest-time-to-reach"
        else:
            ylabel = r"$\phi(x_t)$"
            all_values = self.all_values

        reach_times = self.reach_times - self.reach_times[0]

        traj_times = (
            self.planned_trajs[-1]["traj"][3, :] - self.current_data_t_0 - self.reach_times[0]
        )

        if plot_in_h:
            reach_times = reach_times / 3600
            traj_times = traj_times / 3600

        hj.viz.visValFuncTraj(
            ax,
            traj_times=traj_times,
            x_traj=self.planned_trajs[-1]["traj"][:2, :],
            all_times=reach_times,
            all_values=all_values,
            grid=self.grid,
            flip_times=False,
            ylabel=ylabel,
        )

        if return_ax:
            return ax
        else:
            plt.show()

    @staticmethod
    def _get_multi_reach_levels(granularity_in_h, vmin, abs_time_in_h, time_to_reach):
        """Helper function to determine the levels for multi-reachability plotting."""

        n_levels = abs(math.ceil(abs_time_in_h / granularity_in_h)) + 1
        if vmin == 0 or n_levels == 1:
            non_dim_val_func_levels = np.array([0, 1e-10])
            abs_time_y_ticks = np.array([0.0, 0.0])
        else:
            non_dim_val_func_levels = np.linspace(vmin, 0, n_levels)
            abs_time_y_ticks = np.around(np.linspace(abs_time_in_h, 0, n_levels), decimals=0)

        if time_to_reach:
            y_label = "Fastest Time-to-Target in hours"
            abs_time_y_ticks = np.abs(np.flip(abs_time_y_ticks, axis=0))
        else:
            y_label = "HJ Value Function"

        return non_dim_val_func_levels, abs_time_y_ticks, y_label

    ## TTR Value Interpolation (in hours)
    def set_interpolator(self):
        """set interpolator after replaning for quicker interpolation"""
        # Scale TTR Values
        # Step 1: Transform to TTR map in non-dimensional time (T = 1).
        # Formula in paper is: TTR(t) = J + T - t, for us self.all_values.min(axis=(1, 2)) is -(T-t)
        ttr_values = self.all_values - self.all_values.min(axis=(1, 2))[:, None, None]
        # Step 2: After normalization with min, the min should be 0 in all time slices
        # Then multiply with the amount of hours to make it dimensional in time!
        ttr_values = (
            ttr_values
            / np.abs(self.all_values.min())
            * np.abs(self.reach_times[-1] - self.reach_times[0])
            / 3600
        )

        # Set Interpolator for quicker interpolation
        self.interpolator = scipy.interpolate.RegularGridInterpolator(
            points=(
                self.current_data_t_0 + self.reach_times,
                self.grid.coordinate_vectors[0],
                self.grid.coordinate_vectors[1],
            ),
            values=ttr_values,
            method="linear",
        )

    def interpolate_value_function_in_hours(
        self,
        observation: ArenaObservation = None,
        point: SpatioTemporalPoint = None,
        width_deg: float = 0,
        width: int = 1,
    ) -> np.ndarray:
        """
        Get interpolated TTR value in hours either for a single point or on a grid (if width's passed)
        Arguments:
            observation: observation to get value at/around,checks for replaning
            point: pointt to get value at/around
            width_deg: width in degrees for the grid
            width: width in points for the grid
        """
        if observation is not None:
            self.replan_if_necessary(observation)
            point = observation.platform_state.to_spatio_temporal_point()
        elif point is None:
            raise Exception(
                "Either ArenaObservation or SpatioTemporalPoint has to be given for interpolation."
            )

        out_x = np.linspace(point.lon.deg - width_deg / 2, point.lon.deg + width_deg / 2, width)
        out_y = np.linspace(point.lat.deg - width_deg / 2, point.lat.deg + width_deg / 2, width)
        out_t = point.date_time.timestamp()
        mx, my = np.meshgrid(out_x, out_y)

        try:
            return (
                self.interpolator((np.repeat(out_t, my.size), mx.ravel(), my.ravel()))
                .reshape((width, width))
                .squeeze()
            )
        except BaseException:
            print(
                "Requested:",
                f"  out_t: {out_t:.0f}",
                f"  out_x: [{out_x[0]:.2f}, {out_x[-1]:.2f}]",
                f"  out_y: [{out_y[0]:.2f}, {out_y[-1]:.2f}]",
            )
            print(
                f"Available:"
                f"  reach_times: [{self.current_data_t_0+self.reach_times[0]:.0f}, {self.current_data_t_0+self.reach_times[-1]:.0f}]",
                f"  self.grid.states.x: [{self.grid.states[0, 0, 1]:.2f}, {self.grid.states[0, -1, 1]:.2f}]",
                f"  self.grid.states.x: [{self.grid.states[0, 0, 0]:.2f}, {self.grid.states[-1, 0, 0]:.2f}]",
            )
            raise

    ## Saving & Loading Planner State
    def save_planner_state(self, folder):
        os.makedirs(folder, exist_ok=True)

        # Settings
        with open(folder + "specific_settings.pickle", "wb") as file:
            pickle.dump(self.specific_settings, file)

        # Used in Replanning
        with open(folder + "last_fmrc_time_planned_with.pickle", "wb") as file:
            pickle.dump(self.last_fmrc_time_planned_with, file)
        with open(folder + "planner_cache_index.pickle", "wb") as file:
            pickle.dump(self.planner_cache_index, file)
        # Used in Interpolation
        with open(folder + "all_values.pickle", "wb") as file:
            pickle.dump(self.all_values, file)
        with open(folder + "reach_times.pickle", "wb") as file:
            pickle.dump(self.reach_times, file)
        with open(folder + "grid.pickle", "wb") as file:
            pickle.dump(self.grid, file)
        with open(folder + "current_data_t_0.pickle", "wb") as file:
            pickle.dump(self.current_data_t_0, file)
        with open(folder + "current_data_t_T.pickle", "wb") as file:
            pickle.dump(self.current_data_t_T, file)
        # Used in Start Sampling
        with open(folder + "characteristic_vec.pickle", "wb") as file:
            pickle.dump(self.characteristic_vec, file)
        with open(folder + "initial_values.pickle", "wb") as file:
            pickle.dump(self.initial_values, file)

        self.logger.info(f"HJPlannerBase: Saving plan to {folder}")

    def restore_state(self, folder):
        # Used in Replanning
        with open(folder + "last_fmrc_time_planned_with.pickle", "rb") as file:
            self.last_fmrc_time_planned_with = pickle.load(file)
        with open(folder + "planner_cache_index.pickle", "rb") as file:
            self.planner_cache_index = pickle.load(file)
        # Used in Interpolation
        with open(folder + "all_values.pickle", "rb") as file:
            self.all_values = pickle.load(file)
        with open(folder + "reach_times.pickle", "rb") as file:
            self.reach_times = pickle.load(file)
        with open(folder + "grid.pickle", "rb") as file:
            self.grid = pickle.load(file)
        with open(folder + "current_data_t_0.pickle", "rb") as file:
            self.current_data_t_0 = pickle.load(file)
        with open(folder + "current_data_t_T.pickle", "rb") as file:
            self.current_data_t_T = pickle.load(file)
        # Used in Start Sampling
        with open(folder + "characteristic_vec.pickle", "rb") as file:
            self.characteristic_vec = pickle.load(file)
        with open(folder + "initial_values.pickle", "rb") as file:
            self.initial_values = pickle.load(file)

        self.set_interpolator()

        self.logger.info(
            f"HJPlannerBase: Plan loaded from {folder} with fmrc_time={self.last_fmrc_time_planned_with}"
        )<|MERGE_RESOLUTION|>--- conflicted
+++ resolved
@@ -33,18 +33,6 @@
 from ocean_navigation_simulator.ocean_observer.Observer import Observer
 from ocean_navigation_simulator.utils import units
 
-<<<<<<< HEAD
-# TODO: handle where it is using hours_to_hj_solve_timescale to make sure the plot is in hours
-# TODO: This is very much work in progress, does not work yet!
-# TODO: discuss with Jerome: why run_without_x_T? sample_feasible_points, set_interpolator, etc.
-#       -> JJ: run_without_x_T is used for problem generation where we only want HJ to stop after the specified time
-#       -> JJ: set_interpolator speeds up interpolation by using the intended scipy function RegularGridInterpolator
-# TODO: discuss the new variables in reachability snapshot plotting add_drawing, target_min_distance...
-# => why don't we put them outside where they are used? It's for mission generation then in code there?
-# => JJ: we can remove target_min_distance, only add_drawing is required to modify animation
-
-=======
->>>>>>> 61069500
 
 class HJPlannerBase(Controller):
     """
@@ -293,7 +281,7 @@
                     times=self.reach_times,
                     all_values=self.all_values,
                 )
-            except BaseException:
+            except Exception:
                 print(f"self.last_fmrc_time_planned_with: {self.last_fmrc_time_planned_with}")
                 print(f"rel_time: {rel_time:.0f}")
                 print(f"self.reach_times: [{self.reach_times[0]:.0f}, {self.reach_times[-1]:.0f}]")
@@ -1101,7 +1089,7 @@
                 .reshape((width, width))
                 .squeeze()
             )
-        except BaseException:
+        except Exception:
             print(
                 "Requested:",
                 f"  out_t: {out_t:.0f}",
