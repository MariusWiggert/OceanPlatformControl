--- conflicted
+++ resolved
@@ -4,34 +4,26 @@
 import matplotlib
 import numpy as np
 import abc
-<<<<<<< HEAD
 import pickle
-=======
->>>>>>> d63bed0a
 import scipy
 import xarray as xr
-from typing import Tuple, List, AnyStr, Union, Callable, Optional
+from typing import Tuple, Dict, List, AnyStr, Union, Callable, Optional
 from jax.interpreters import xla
 import jax.numpy as jnp
 from functools import partial
 from matplotlib import patches
-from scipy.interpolate import interp1d
+from scipy.interpolate import interp1d, interp2d
 from datetime import datetime, timezone, timedelta
 import matplotlib.pyplot as plt
 import warnings
 import math
 
 from ocean_navigation_simulator.environment.NavigationProblem import NavigationProblem
-<<<<<<< HEAD
-
-=======
->>>>>>> d63bed0a
 from ocean_navigation_simulator.environment.Arena import ArenaObservation
 from ocean_navigation_simulator.environment.Platform import PlatformAction
 from ocean_navigation_simulator.environment.PlatformState import PlatformState, SpatioTemporalPoint, SpatialPoint
 from ocean_navigation_simulator.data_sources.DataSource import DataSource
 from ocean_navigation_simulator.controllers.Controller import Controller
-from ocean_navigation_simulator.reinforcement_learning_scripts.Utils import Utils
 from ocean_navigation_simulator.utils import units
 from ocean_navigation_simulator.ocean_observer.Observer import Observer
 
@@ -58,8 +50,7 @@
 
         See Planner class for the rest of the attributes.
     """
-
-    def __init__(self, problem: NavigationProblem, specific_settings: Optional[Dict] = {}):
+    def __init__(self, problem: NavigationProblem, specific_settings: Optional[dict] = {}, verbose: Optional[int] = 0):
         """
         Constructor for the HJ Planner Baseclass.
         Args:
@@ -88,52 +79,29 @@
         """
         super().__init__(problem)
         self.specific_settings = {
-<<<<<<< HEAD
-            'replan_on_new_fmrc': True,
-            'replan_every_X_seconds': None,
-            'direction': 'multi-time-reach-back',
-            'n_time_vector': 199,  # Note that this is the number of time-intervals, the vector is +1 longer because of init_time
-            'deg_around_xt_xT_box': 2.0,  # area over which to run HJ_reachability
-            'accuracy': 'high',
-            'artificial_dissipation_scheme': 'local_local',
-            'T_goal_in_seconds': problem.timeout.total_seconds(),
-            'run_without_x_T': False,
-            'use_geographic_coordinate_system': True,
-            'progress_bar': verbose > 0,
-            'initial_set_radii': [problem.target_radius, problem.target_radius],  # this is in deg lat, lon. Note: for Backwards-Reachability this should be bigger.
-            # Note: grid_res should always be SMALLER than initial_set_radii, otherwise reachability behaves weirdly.
-            'grid_res': 0.02,  # Note: this is in deg lat, lon (HYCOM Global is 0.083 and Mexico 0.04)
-            'd_max': 0.0,
-            # 'EVM_threshold': 0.3 # in m/s error when floating in forecasted vs sensed currents
-            # 'fwd_back_buffer_in_seconds': 0.5,  # this is the time added to the earliest_to_reach as buffer for forward-backward
-            'platform_dict': problem.platform_dict,
-        } | specific_settings
-        self.verbose = verbose
-=======
-                                     'replan_on_new_fmrc': True,
-                                     'replan_every_X_seconds': None,
-                                     'direction': 'multi-time-reach-back',
-                                     'n_time_vector': 199,
-                                     # Note that this is the number of time-intervals, the vector is +1 longer because of init_time
-                                     'deg_around_xt_xT_box': 4.0,  # area over which to run HJ_reachability
-                                     'accuracy': 'high',
-                                     'artificial_dissipation_scheme': 'local_local',
-                                     'T_goal_in_seconds': problem.timeout.total_seconds(),
-                                     # the maximum allowed time for the navigation problem
-                                     'run_without_x_T': False,
-                                     'use_geographic_coordinate_system': True,
-                                     'progress_bar': True,
-                                     'initial_set_radii': [problem.target_radius, problem.target_radius],
-                                     # this is in deg lat, lon. Note: for Backwards-Reachability this should be bigger.
-                                     # Note: grid_res should always be SMALLER than initial_set_radii, otherwise reachability behaves weirdly.
-                                     'grid_res': 0.04,
-                                     # Note: this is in deg lat, lon (HYCOM Global is 0.083 and Mexico 0.04)
-                                     'd_max': 0.0,
-                                     # 'EVM_threshold': 0.3 # in m/s error when floating in forecasted vs sensed currents
-                                     # 'fwd_back_buffer_in_seconds': 0.5,  # this is the time added to the earliest_to_reach as buffer for forward-backward
-                                     'platform_dict': problem.platform_dict,
-                                 } | specific_settings
->>>>>>> d63bed0a
+             'replan_on_new_fmrc': True,
+             'replan_every_X_seconds': None,
+             'direction': 'multi-time-reach-back',
+             'n_time_vector': 199,
+             # Note that this is the number of time-intervals, the vector is +1 longer because of init_time
+             'deg_around_xt_xT_box': 4.0,  # area over which to run HJ_reachability
+             'accuracy': 'high',
+             'artificial_dissipation_scheme': 'local_local',
+             'T_goal_in_seconds': problem.timeout.total_seconds(),
+             # the maximum allowed time for the navigation problem
+             'run_without_x_T': False,
+             'use_geographic_coordinate_system': True,
+             'progress_bar': True,
+             'initial_set_radii': [problem.target_radius, problem.target_radius],
+             # this is in deg lat, lon. Note: for Backwards-Reachability this should be bigger.
+             # Note: grid_res should always be SMALLER than initial_set_radii, otherwise reachability behaves weirdly.
+             'grid_res': 0.04,
+             # Note: this is in deg lat, lon (HYCOM Global is 0.083 and Mexico 0.04)
+             'd_max': 0.0,
+             # 'EVM_threshold': 0.3 # in m/s error when floating in forecasted vs sensed currents
+             # 'fwd_back_buffer_in_seconds': 0.5,  # this is the time added to the earliest_to_reach as buffer for forward-backward
+             'platform_dict': problem.platform_dict,
+         } | specific_settings
 
         # initialize vectors for open_loop control
         self.times, self.x_traj, self.contr_seq = None, None, None
@@ -199,7 +167,6 @@
 
     def replan_if_necessary(self, observation: ArenaObservation):
         if self._check_for_replanning(observation):
-<<<<<<< HEAD
             if 'load_plan' in self.specific_settings and self.specific_settings['load_plan']:
                 folder = f'{self.specific_settings["planner_path"]}forecast_planner_idx_{self.planner_cache_index+1}/'
                 self.restore_variables(folder=folder)
@@ -223,56 +190,22 @@
                     self.save_plan(f'{self.specific_settings["planner_path"]}forecast_planner_idx_{self.planner_cache_index}/')
                     self.planner_cache_index += 1
 
-                if self.verbose > 0:
-                    print(f'HJPlannerBase: Replanning ({time.time() - start:.1f}s)')
-=======
-            start = time.time()
-            # log x_t and data_source for plotting and easier access later
-            self.x_t = observation.platform_state
-            self.last_data_source = observation.forecast_data_source
-            # If the data_source is an observer, fit the model with the most recent data
-            if isinstance(self.last_data_source, Observer):
-                self.last_data_source.fit()
-            # Update the data used in the HJ Reachability Planning
-            self._update_current_data(observation=observation)
-            self._plan(observation.platform_state)
-            self.logger.info(f'HJPlannerBase: Re-planning finished ({time.time() - start:.1f}s)')
-            self.set_interpolator()
->>>>>>> d63bed0a
+                self.logger.info(f'HJPlannerBase: Replanning ({time.time() - start:.1f}s)')
 
     def _check_for_replanning(self, observation: ArenaObservation) -> bool:
         """Helper Function to check if we want to replan with HJ Reachability.
         Args:
             observation: observation returned by the simulator (containing the forecast_data_source)
         """
-<<<<<<< HEAD
-        # For the first round for sure
-        if self.last_fmrc_time_planned_with is None:
-            old = self.last_fmrc_time_planned_with
-            # data and logging variables need to be initialized at first round
-            self.last_fmrc_time_planned_with = observation.forecast_data_source.check_for_most_recent_fmrc_dataframe(
-                time=observation.platform_state.date_time)
-            if self.verbose > 0:
-                print(f'HJPlannerBase: Planning because of no forecast (Old: {old}, New: {self.last_fmrc_time_planned_with}).')
-            return True
-        # Check for re-planning with new forecast
-        if self.specific_settings['replan_on_new_fmrc']:
-            old = self.last_fmrc_time_planned_with
-=======
 
         # Check for re-planning with new forecast (or first time so no idx set yet)
         if self.specific_settings['replan_on_new_fmrc'] or self.last_fmrc_idx_planned_with is None:
->>>>>>> d63bed0a
+            old = self.last_fmrc_time_planned_with
             if self._new_forecast_data_available(observation):
                 # If the data_source is an observer, delete all error measurements from the old forecast.
                 if isinstance(self.last_data_source, Observer):
                     self.last_data_source.reset()
-<<<<<<< HEAD
-                if self.verbose > 0:
-                    print(f"HJPlannerBase: Planning because of new forecast (Old: {old}, New: {self.last_fmrc_time_planned_with})")
-=======
-                self.logger.info("HJPlannerBase: Planning because new Forecast available.")
->>>>>>> d63bed0a
+                self.logger.info(f"HJPlannerBase: Planning because of new forecast (Old: {old}, New: {self.last_fmrc_time_planned_with})")
                 return True
 
         # Check for re-planning after fixed time intervals
@@ -639,12 +572,7 @@
         self.nondim_dynamics.offset_vec = self.offset_vec
 
         # Delete the old caches (might not be necessary for analytical fields -> investigate)
-<<<<<<< HEAD
-        # if self.verbose > 0:
-            # print("HJPlannerBase: Cache Size ", hj.solver._solve._cache_size())
-=======
         self.logger.debug("HJPlannerBase: Cache Size ", hj.solver._solve._cache_size())
->>>>>>> d63bed0a
         hj.solver._solve._clear_cache()
         # xla._xla_callable.cache_clear()
 
@@ -698,49 +626,6 @@
         else:
             raise ValueError("Reachability Values are already in forward time.")
 
-<<<<<<< HEAD
-=======
-    # Functions to access the Value Function from outside #
-    def set_interpolator(self):
-        """Helper Function to create an interpolator for the value function for fast computation."""
-        ttr_values = (self.all_values - self.all_values.min(axis=(1, 2))[:, None, None])
-        ttr_values = ttr_values / np.abs(self.all_values.min()) * (self.reach_times[-1] - self.reach_times[0]) / 3600
-
-        self.interpolator = scipy.interpolate.RegularGridInterpolator(
-            points=(self.current_data_t_0 + self.reach_times, self.grid.states[:, 0, 0], self.grid.states[0, :, 1]),
-            values=ttr_values,
-            method='linear',
-        )
-
-    def interpolate_value_function_in_hours(self, observation: ArenaObservation = None,
-                                            point: SpatioTemporalPoint = None, width_deg: float = 0,
-                                            width: int = 1) -> np.ndarray:
-        """Computing the value function in hours for specific points and areas for RL as input."""
-        try:
-            if observation is not None:
-                self.replan_if_necessary(observation)
-                point = observation.platform_state.to_spatio_temporal_point()
-            elif point is None:
-                self.logger.error('Either ArenaObservation or SpatioTemporalPoint has to be given for interpolation.')
-                raise Exception('Either ArenaObservation or SpatioTemporalPoint has to be given for interpolation.')
-
-            out_x = np.linspace(point.lon.deg - width_deg / 2, point.lon.deg + width_deg / 2, width)
-            out_y = np.linspace(point.lat.deg - width_deg / 2, point.lat.deg + width_deg / 2, width)
-            out_t = point.date_time.timestamp()
-            mx, my = np.meshgrid(out_x, out_y)
-
-            return self.interpolator((np.repeat(out_t, my.size), mx.ravel(), my.ravel())).reshape(
-                (width, width)).squeeze()
-        except:
-            print(f'out_t: {out_t - self.current_data_t_0:.0f}', f'out_x: [{out_x[0]:.2f}, {out_x[-1]:.2f}]',
-                  f'out_y: [{out_y[0]:.2f}, {out_y[-1]:.2f}]')
-            print(
-                f'reach_times: [{self.reach_times[0]:.0f}, {self.reach_times[-1]:.0f}]',
-                f'self.grid.states.x: [{self.grid.states[0, 0, 1]:.2f}, {self.grid.states[0, -1, 1]:.2f}]',
-                f'self.grid.states.x: [{self.grid.states[0, 0, 0]:.2f}, {self.grid.states[-1, 0, 0]:.2f}]',
-            )
-            raise
->>>>>>> d63bed0a
 
     # PLOTTING FUNCTIONS #
     def plot_reachability_snapshot(self, rel_time_in_seconds: float = 0, ax: plt.Axes = None,
@@ -1058,7 +943,6 @@
         pass
 
     def save_plan(self, folder):
-        Utils.ensure_storage_connection()
         os.makedirs(folder, exist_ok = True)
 
         # Settings
@@ -1090,8 +974,6 @@
             print(f'HJPlannerBase: Saving plan to {folder}')
 
     def restore_variables(self, folder):
-        Utils.ensure_storage_connection()
-
         # Used in Replanning
         with open(folder + 'last_fmrc_time_planned_with.pickle', 'rb') as file:
             self.last_fmrc_time_planned_with = pickle.load(file)
