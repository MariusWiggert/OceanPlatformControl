import pickle
import numpy as np
import jax.numpy as jnp
import warnings
import math
import hj_reachability as hj
import xarray as xr
from typing import Union, Optional

from ocean_navigation_simulator.controllers.hj_planners.Platform2dForSim import Platform2dForSim
from ocean_navigation_simulator.controllers.hj_planners.HJPlannerBase import HJPlannerBase
from ocean_navigation_simulator.environment.NavigationProblem import NavigationProblem
from ocean_navigation_simulator.environment.PlatformState import PlatformState, SpatioTemporalPoint, SpatialPoint
<<<<<<< HEAD
from ocean_navigation_simulator.reinforcement_learning_scripts.Utils import Utils
=======
from ocean_navigation_simulator.environment.Platform import PlatformAction
import hj_reachability as hj
import xarray as xr
from typing import Union, Optional
>>>>>>> d63bed0a


class HJReach2DPlanner(HJPlannerBase):
    """ Reachability planner for 2D (lat, lon) reachability computation."""
    gpus: float = 1.0

    def get_x_from_full_state(self, x: Union[PlatformState, SpatioTemporalPoint, SpatialPoint]) -> jnp.ndarray:
        return jnp.array(x.__array__())[:2]

    def get_dim_dynamical_system(self) -> hj.dynamics.Dynamics:
        """Initialize 2D (lat, lon) Platform dynamics in deg/s."""
        return Platform2dForSim(
            u_max=self.specific_settings['platform_dict']['u_max_in_mps'], d_max=self.specific_settings['d_max'],
            use_geographic_coordinate_system= self.specific_settings['use_geographic_coordinate_system'],
            control_mode='min', disturbance_mode='max')

    def initialize_hj_grid(self, xarray: xr) -> None:
        """Initialize the dimensional grid in degrees lat, lon"""
        # initialize grid using the grids_dict x-y shape as shape
        self.grid = hj.Grid.from_lattice_parameters_and_boundary_conditions(
            domain=hj.sets.Box(
                lo=np.array([xarray['lon'][0].item(), xarray['lat'][0].item()]),
                hi=np.array([xarray['lon'][-1].item(), xarray['lat'][-1].item()])
            ),
            shape=(xarray['lon'].size, xarray['lat'].size)
        )

    def get_initial_values(self, direction) -> jnp.ndarray:
        """ Setting the initial values for the HJ PDE solver."""
        if direction == "forward":
            center = self.x_t
            return hj.shapes.shape_ellipse(
                grid=self.nonDimGrid,
                center=self._get_non_dim_state(self.get_x_from_full_state(center)),
                radii=self.specific_settings['initial_set_radii']/self.characteristic_vec
            )
        elif direction == "backward":
            center = self.problem.end_region
            return hj.shapes.shape_ellipse(
                grid=self.nonDimGrid,
                center=self._get_non_dim_state(self.get_x_from_full_state(center)),
                radii=[self.problem.target_radius,self.problem.target_radius]/self.characteristic_vec
            )
        elif direction == "multi-time-reach-back":
            center = self.problem.end_region
            signed_distance = hj.shapes.shape_ellipse(
                grid=self.nonDimGrid,
                center=self._get_non_dim_state(self.get_x_from_full_state(center)),
                radii=[self.problem.target_radius, self.problem.target_radius] / self.characteristic_vec
            )
            return np.maximum(signed_distance, np.zeros(signed_distance.shape))
        else:
            raise ValueError("Direction in specific_settings of HJPlanner needs to be forward, backward, or multi-reach-back.")

<<<<<<< HEAD
    @staticmethod
    def from_plan(folder, problem: NavigationProblem, specific_settings: Optional[dict] = {}, verbose: Optional[int] = 0):
        Utils.ensure_storage_connection()

        # Settings
        with open(folder + 'specific_settings.pickle', 'rb') as file:
            loaded_specific_settings = pickle.load(file)

        planner = HJReach2DPlanner(
            problem=problem,
            specific_settings=loaded_specific_settings | {'save_after_planning': False} | specific_settings,
            verbose=verbose
        )
        planner.restore_variables(folder=folder)

        if planner.verbose > 0:
            print(f'HJPlannerBase: Plan loaded from {folder} with fmrc_time={planner.last_fmrc_time_planned_with}')
=======
    def save_planner_state(self, folder):
        os.makedirs(folder, exist_ok = True)
        # Settings
        with open(folder + 'specific_settings.pickle', 'wb') as file:
            pickle.dump(self.specific_settings, file)
        # Used in Replanning
        with open(folder + 'last_fmrc_idx_planned_with.pickle', 'wb') as file:
            pickle.dump(self.last_fmrc_idx_planned_with, file)
        # Used in Interpolation
        with open(folder + 'all_values.pickle', 'wb') as file:
            pickle.dump(self.all_values, file)
        with open(folder + 'reach_times.pickle', 'wb') as file:
            pickle.dump(self.reach_times, file)
        with open(folder + 'grid.pickle', 'wb') as file:
            pickle.dump(self.grid, file)
        with open(folder + 'current_data_t_0.pickle', 'wb') as file:
            pickle.dump(self.current_data_t_0, file)
        with open(folder + 'current_data_t_T.pickle', 'wb') as file:
            pickle.dump(self.current_data_t_T, file)
        # Used in Start Sampling
        with open(folder + 'characteristic_vec.pickle', 'wb') as file:
            pickle.dump(self.characteristic_vec, file)
        with open(folder + 'offset_vec.pickle', 'wb') as file:
            pickle.dump(self.characteristic_vec, file)
        with open(folder + 'initial_values.pickle', 'wb') as file:
            pickle.dump(self.initial_values, file)

    @staticmethod
    def from_saved_planner_state(folder, problem: NavigationProblem, verbose: Optional[int] = 0):
        # Settings
        with open(folder + 'specific_settings.pickle', 'rb') as file:
            specific_settings= pickle.load(file)

        planner = HJReach2DPlanner(problem=problem, specific_settings=specific_settings)

        # Used in Replanning
        with open(folder + 'last_fmrc_idx_planned_with.pickle', 'rb') as file:
            planner.last_fmrc_idx_planned_with = pickle.load(file)
        # Used in Interpolation
        with open(folder + 'all_values.pickle', 'rb') as file:
            planner.all_values = pickle.load(file)
        with open(folder + 'reach_times.pickle', 'rb') as file:
            planner.reach_times = pickle.load(file)
        with open(folder + 'grid.pickle', 'rb') as file:
            planner.grid = pickle.load(file)
        with open(folder + 'current_data_t_0.pickle', 'rb') as file:
            planner.current_data_t_0 = pickle.load(file)
        with open(folder + 'current_data_t_T.pickle', 'rb') as file:
            planner.current_data_t_T = pickle.load(file)
        # Used in Start Sampling
        with open(folder + 'characteristic_vec.pickle', 'rb') as file:
            planner.characteristic_vec = pickle.load(file)
        with open(folder + 'offset_vec.pickle', 'rb') as file:
            planner.offset_vec = pickle.load(file)
        with open(folder + 'initial_values.pickle', 'rb') as file:
            planner.initial_values = pickle.load(file)
        planner.set_interpolator()
>>>>>>> d63bed0a

        return planner


class HJReach2DPlannerWithErrorHeuristic(HJReach2DPlanner):
    #TODO: this does not work after redesign with the state and action classes, needs to be adjusted if used.
    """Version of the HJReach2DPlanner that contains a heuristic to adjust the control, when the locally sensed
    current error (forecasted_vec - sensed_vec) is above a certain threshold.
    """
    def __init__(self, problem, specific_settings, conv_m_to_deg):
        # initialize Planner superclass
        super().__init__(problem, specific_settings, conv_m_to_deg)
        # check if EVM_threshold is set
        if not 'EVM_threshold' in self.specific_settings:
            raise ValueError("EVM_threshold is not set, needs to be in specific_settings.")

    def get_next_action(self, state, trajectory):
        """Adjust the angle based on the Error Vector Magnitude.
        EVM = ||forecasted_vec_{t-1} + sensed_vec_{t-1}||_2
        """

        # Step 0: get the optimal control from the classic approach
        if self.specific_settings['direction'] == 'forward':
            u_out = super().get_u_from_vectors(state, ctrl_vec='dir')
        else:
            # check if time is outside times and through warning if yes but continue.
            rel_time = state[3] - self.current_data_t_0
            if rel_time > self.reach_times[-1]:
                warnings.warn("Extrapolating time beyond the reach_times, should replan.", RuntimeWarning)
                rel_time = self.reach_times[-1]
            u_out, _ = self.nondim_dynamics.dimensional_dynamics.get_opt_ctrl_from_values(
                grid=self.grid, x=self.get_x_from_full_state(state),
                time=rel_time,
                times=self.reach_times, all_values=self.all_values)

        # default u_out if error is below threshold
        u_out = np.asarray(u_out.reshape(-1, 1))
        # because first step we can't sense
        if trajectory.shape[1] == 1:
            return u_out

        # Step 1: check if EVM of forecast in last time step is above threshold
        # This is in deg/s
        ds = trajectory[:2, -1] - trajectory[:2, -2]
        dt = trajectory[3, -1] - trajectory[3, -2]
        last_sensed_vec = (ds / dt)
        # correct to rel_time for querying the forecasted current
        rel_time = state[3] - self.current_data_t_0
        # This is in deg/s
        cur_forecasted = self.nondim_dynamics.dimensional_dynamics(state[:2], jnp.array([0, 0]), jnp.array([0, 0]), rel_time)
        u_straight = self.get_straight_line_action(state)
        # compute EVM
        EVM = jnp.linalg.norm(cur_forecasted - last_sensed_vec)/self.nondim_dynamics.dimensional_dynamics.space_coeff
        # check if above threshold, if yes do weighting heuristic
        if EVM >= self.specific_settings['EVM_threshold']:
            print("EVM above threshold = ", EVM)
            basis = EVM + self.specific_settings['EVM_threshold']
            w_straight_line = EVM / basis
            w_fmrc_planned = self.specific_settings['EVM_threshold'] / basis
            print("angle_before: ", u_out[1])
            print("angle_straight: ", u_straight[1])
            angle_weighted = np.array(w_fmrc_planned * u_out[1] + w_straight_line * u_straight[1])[0]
            u_out = np.asarray([1, angle_weighted]).reshape(-1, 1)
            print("new_angle: ", u_out[1])

        return u_out

    def get_straight_line_action(self, x_t):
        """Go in the direction of the target with full power. See superclass for args and return value."""

        lon, lat = x_t[0][0], x_t[1][0]
        lon_target, lat_target = self.problem.end_region.lon.deg, self.problem.end_region.lat.deg

        dlon = lon_target - lon
        dlat = lat_target - lat
        mag = math.sqrt(dlon * dlon + dlat * dlat)

        # go there full power
        u_dir = np.array([[dlon / mag], [dlat / mag]])
        u_out = super().transform_u_dir_to_u(u_dir=u_dir)
        # make sure the angle is positive
        if u_out[1] < 0:
            u_out[1] = u_out[1] + 2*np.pi
        return u_out<|MERGE_RESOLUTION|>--- conflicted
+++ resolved
@@ -11,14 +11,7 @@
 from ocean_navigation_simulator.controllers.hj_planners.HJPlannerBase import HJPlannerBase
 from ocean_navigation_simulator.environment.NavigationProblem import NavigationProblem
 from ocean_navigation_simulator.environment.PlatformState import PlatformState, SpatioTemporalPoint, SpatialPoint
-<<<<<<< HEAD
-from ocean_navigation_simulator.reinforcement_learning_scripts.Utils import Utils
-=======
 from ocean_navigation_simulator.environment.Platform import PlatformAction
-import hj_reachability as hj
-import xarray as xr
-from typing import Union, Optional
->>>>>>> d63bed0a
 
 
 class HJReach2DPlanner(HJPlannerBase):
@@ -73,11 +66,8 @@
         else:
             raise ValueError("Direction in specific_settings of HJPlanner needs to be forward, backward, or multi-reach-back.")
 
-<<<<<<< HEAD
     @staticmethod
-    def from_plan(folder, problem: NavigationProblem, specific_settings: Optional[dict] = {}, verbose: Optional[int] = 0):
-        Utils.ensure_storage_connection()
-
+    def from_saved_planner_state(folder, problem: NavigationProblem, specific_settings: Optional[dict] = {}, verbose: Optional[int] = 0):
         # Settings
         with open(folder + 'specific_settings.pickle', 'rb') as file:
             loaded_specific_settings = pickle.load(file)
@@ -91,65 +81,6 @@
 
         if planner.verbose > 0:
             print(f'HJPlannerBase: Plan loaded from {folder} with fmrc_time={planner.last_fmrc_time_planned_with}')
-=======
-    def save_planner_state(self, folder):
-        os.makedirs(folder, exist_ok = True)
-        # Settings
-        with open(folder + 'specific_settings.pickle', 'wb') as file:
-            pickle.dump(self.specific_settings, file)
-        # Used in Replanning
-        with open(folder + 'last_fmrc_idx_planned_with.pickle', 'wb') as file:
-            pickle.dump(self.last_fmrc_idx_planned_with, file)
-        # Used in Interpolation
-        with open(folder + 'all_values.pickle', 'wb') as file:
-            pickle.dump(self.all_values, file)
-        with open(folder + 'reach_times.pickle', 'wb') as file:
-            pickle.dump(self.reach_times, file)
-        with open(folder + 'grid.pickle', 'wb') as file:
-            pickle.dump(self.grid, file)
-        with open(folder + 'current_data_t_0.pickle', 'wb') as file:
-            pickle.dump(self.current_data_t_0, file)
-        with open(folder + 'current_data_t_T.pickle', 'wb') as file:
-            pickle.dump(self.current_data_t_T, file)
-        # Used in Start Sampling
-        with open(folder + 'characteristic_vec.pickle', 'wb') as file:
-            pickle.dump(self.characteristic_vec, file)
-        with open(folder + 'offset_vec.pickle', 'wb') as file:
-            pickle.dump(self.characteristic_vec, file)
-        with open(folder + 'initial_values.pickle', 'wb') as file:
-            pickle.dump(self.initial_values, file)
-
-    @staticmethod
-    def from_saved_planner_state(folder, problem: NavigationProblem, verbose: Optional[int] = 0):
-        # Settings
-        with open(folder + 'specific_settings.pickle', 'rb') as file:
-            specific_settings= pickle.load(file)
-
-        planner = HJReach2DPlanner(problem=problem, specific_settings=specific_settings)
-
-        # Used in Replanning
-        with open(folder + 'last_fmrc_idx_planned_with.pickle', 'rb') as file:
-            planner.last_fmrc_idx_planned_with = pickle.load(file)
-        # Used in Interpolation
-        with open(folder + 'all_values.pickle', 'rb') as file:
-            planner.all_values = pickle.load(file)
-        with open(folder + 'reach_times.pickle', 'rb') as file:
-            planner.reach_times = pickle.load(file)
-        with open(folder + 'grid.pickle', 'rb') as file:
-            planner.grid = pickle.load(file)
-        with open(folder + 'current_data_t_0.pickle', 'rb') as file:
-            planner.current_data_t_0 = pickle.load(file)
-        with open(folder + 'current_data_t_T.pickle', 'rb') as file:
-            planner.current_data_t_T = pickle.load(file)
-        # Used in Start Sampling
-        with open(folder + 'characteristic_vec.pickle', 'rb') as file:
-            planner.characteristic_vec = pickle.load(file)
-        with open(folder + 'offset_vec.pickle', 'rb') as file:
-            planner.offset_vec = pickle.load(file)
-        with open(folder + 'initial_values.pickle', 'rb') as file:
-            planner.initial_values = pickle.load(file)
-        planner.set_interpolator()
->>>>>>> d63bed0a
 
         return planner
 
