--- conflicted
+++ resolved
@@ -116,6 +116,7 @@
             jnp.array([dx1, dx2]).reshape(-1),
         )
         return dx_out
+        # return self.obstacle_operator(state, time, dx_out)
 
     @staticmethod
     def disturbance_jacobian(state, time):
@@ -145,7 +146,6 @@
             self.optimal_disturbance(state, time, grad_value),
         )
 
-<<<<<<< HEAD
     ### Overwriting lower functions for fast closed-loop control
     def get_opt_ctrl_from_values(self, grid, x, time, times, all_values,
                                  upwind_scheme=upwind_first.WENO3, n_temporal_buffer_idx=6, n_spatial_buffer_idx=10):
@@ -239,8 +239,6 @@
 
         return u_opt, d_opt
 
-=======
->>>>>>> e168a2d2
 
 
 class Platform2dForSimAffine(dynamics.ControlAndDisturbanceAffineDynamics):
@@ -343,7 +341,6 @@
         return jnp.where(
             self.use_geographic_coordinate_system,
             jnp.abs(geographic_transformation_matrix(state) @ cartesian_partial_max_magnitudes),
-<<<<<<< HEAD
             cartesian_partial_max_magnitudes)
 
     ### Overwriting lower functions for fast closed-loop control
@@ -437,7 +434,4 @@
         # Step 2: get u_opt and d_opt
         u_opt, d_opt = self.optimal_control_and_disturbance(state=state.flatten(), time=time, grad_value=grad_at_x_cur)
 
-        return u_opt, d_opt
-=======
-            cartesian_partial_max_magnitudes)
->>>>>>> e168a2d2
+        return u_opt, d_opt