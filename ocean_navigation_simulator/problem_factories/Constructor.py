--- conflicted
+++ resolved
@@ -32,13 +32,9 @@
         objective_conf: dict,
         ctrl_conf: dict,
         observer_conf: dict,
-<<<<<<< HEAD
         # Relevant for downloading data
+        c3: Optional[C3Python] = None,
         throw_exceptions=True,
-        c3=None,
-=======
-        c3: Optional[C3Python] = None,
->>>>>>> e168a2d2
         download_files=False,
         timeout_in_sec=0,
         create_arena=True,
@@ -123,15 +119,10 @@
         for x in self.mission_conf["x_0"]:
             X_0.append(PlatformState.from_dict(x))
 
-        # TODO: Test!
-        # Create SpatialPoint objects from mission config and save it back to mission_conf
-        # x_T = SpatialPoint.from_dict(self.mission_conf["x_T"])
-        x_T = None
-
         if self.objective_conf["type"] == "nav":
             return NavigationProblem(
                 start_state=X_0[0],
-                end_region=x_T,
+                end_region=SpatialPoint.from_dict(self.mission_conf["x_T"]),
                 target_radius=self.mission_conf["target_radius"],
                 platform_dict=self.platform_dict,
             )
