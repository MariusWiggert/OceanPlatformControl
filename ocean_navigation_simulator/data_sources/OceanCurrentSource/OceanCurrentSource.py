import datetime
import logging
import os
from typing import AnyStr, List, Optional, Union

import cartopy.crs as ccrs
import cartopy.feature as cfeature
import casadi as ca
import dask.array.core
import matplotlib.pyplot
import matplotlib.pyplot as plt
import numpy as np
import xarray as xr
from mpl_toolkits.axes_grid1 import make_axes_locatable
from pydap.cas.get_cookies import setup_session
from pydap.client import open_url

from ocean_navigation_simulator.data_sources.DataSource import (
    DataSource,
    XarraySource,
)
from ocean_navigation_simulator.data_sources.OceanCurrentSource.OceanCurrentVector import (
    OceanCurrentVector,
)
from ocean_navigation_simulator.environment.PlatformState import (
    SpatialPoint,
    SpatioTemporalPoint,
)
from ocean_navigation_simulator.generative_error_model.models.OceanCurrentNoiseField import (
    OceanCurrentNoiseField,
)
from ocean_navigation_simulator.utils import units
from ocean_navigation_simulator.utils.units import (
    get_datetime_from_np64,
    get_posix_time_from_np64,
)

# TODO: Ok to pass data with NaNs to check for out of bound with point data? Or fill with 0?
# The fill with 0 could also be done in the HJ Planner, then we don't need to save the land grid anywhere.
# => Land checking speed test with the mask in the data vs. with polygon checking
# => also check if we really need the x and y grid of the data anywhere, I don't think so. => only for is_on_land checking!
# => lets write the rest, but I have a hunch we can eliminate that soon.
# TODO: most likely we don't even need to maintain the grid_dict of the dataset or do we?
# currently no safety mechanism build in to check if daily files or forecasts are consecutive.
# https://stackoverflow.com/questions/68170708/counting-consecutive-days-of-temperature-data
# Via diff in pandas and checking if consistent
# TODO: NaN handling as obstacles in the HJ planner would be really useful! (especially for analytical!)
# TODO: Does not work well yet for getting the most recent forecast point data (because needs to load casadi in)
# Note: Error files from generated noise from jonas reading is a hack right now, need to change that!


class OceanCurrentSource(DataSource):
    """Base class for various data sources of ocean currents to handle different current sources."""

    def initialize_casadi_functions(self, grid: List[List[float]], array: xr) -> None:
        """DataSource specific function to initialize the casadi functions needed.
        # Note: the input to the casadi function needs to be an array of the form np.array([posix time, lat, lon])
        Args:
          grid:     list of the 3 grids [time, y_grid, x_grid] for the xr data
          array:    xarray object containing the sub-setted data for the next cached round
        """
        self.u_curr_func = ca.interpolant(
            "u_curr", "linear", grid, array["water_u"].values.ravel(order="F")
        )
        self.v_curr_func = ca.interpolant(
            "v_curr", "linear", grid, array["water_v"].values.ravel(order="F")
        )

    # Plotting Functions for OceanCurrents specifically
    @staticmethod
    def plot_data_from_xarray(
        time_idx: int,
        xarray: xr,
        vmin: Optional[float] = 0,
        vmax: Optional[float] = None,
        alpha: Optional[float] = 0.5,
        plot_type: Optional[AnyStr] = "quiver",
        colorbar: Optional[bool] = True,
        ax: Optional[matplotlib.pyplot.axes] = None,
        fill_nan: Optional[bool] = True,
        return_cbar: Optional[bool] = False,
        set_title: Optional[bool] = True,
        quiver_spatial_res: Optional[float] = None,
        quiver_scale: Optional[int] = None,
        colorized_background: bool = True,
        **kwargs,
    ) -> matplotlib.pyplot.axes:
        """Base function to plot the currents from an xarray. If xarray has a time-dimension time_idx is selected,
        if xarray's time dimension is already collapsed (e.g. after interpolation) it's directly plotted.
        All other functions build on top of it, it creates the ax object and returns it.
        Args:
            time_idx:          time-idx to select from the xarray (only if it has time dimension)
            xarray:            xarray object containing the grids and data
            plot_type:         a string specifying the plot type: streamline or quiver
            vmin:              minimum current magnitude used for colorbar (float)
            vmax:              maximum current magnitude used for colorbar (float)
            alpha:             alpha of the current magnitude color visualization
            colorbar:          if to plot the colorbar or not
            colorized_background: defines if vector should have a background color - works in combination with colorbar
            ax:                Optional for feeding in an axis object to plot the figure on.
            fill_nan:          If True NaN will be filled with 0, otherwise left as NaN
            return_cbar:       if True the colorbar object is returned
        Returns:
            ax                 matplotlib.pyplot.axes object
        """
        if fill_nan:
            xarray = xarray.fillna(0)
        # Step 1: Make the data ready for plotting
        # check if time-dimension already collapsed or not yet
        if xarray["time"].size != 1:
            xarray = xarray.isel(time=time_idx)
        # calculate magnitude if not in there yet
        if "magnitude" not in xarray.keys():
            xarray = xarray.assign(magnitude=lambda x: (x.water_u**2 + x.water_v**2) ** 0.5)
        time = get_datetime_from_np64(xarray["time"].data)

        # Step 2: Create ax object
        if ax is None:
            ax = plt.axes()

        # underly with current magnitude
        vmax = kwargs.get("vmax", vmax)
        vmin = kwargs.get("vmin", vmin)
        if vmax is None:
            vmax = np.max(xarray["magnitude"].max()).item()
        if colorized_background:
            im = xarray["magnitude"].plot(
                cmap="jet", vmin=vmin, vmax=vmax, alpha=alpha, ax=ax, add_colorbar=False
            )

        # set and format colorbar
        if colorbar and colorized_background:
            divider = make_axes_locatable(ax)
            cax = divider.append_axes(position="right", size="5%", pad=0.15, axes_class=plt.Axes)
            cbar = plt.colorbar(im, orientation="vertical", cax=cax)
            cbar.ax.set_ylabel("current velocity [m/s]")
            cbar.ax.tick_params(labelsize=17)
            cbar.ax.set_facecolor("white")
            cbar.set_ticks(cbar.get_ticks())
            precision = 1
            if int(vmin * 10) == int(vmax * 10):
                precision = 2 if int(vmin * 100) != int(vmin * 100) else 3
            cbar.set_ticklabels(
                ["{:.{prec}f}".format(t, prec=precision) for t in cbar.get_ticks().tolist()]
            )
<<<<<<< HEAD

=======
            # plt.tight_layout()  # ensures ylabel is not cut off plot
>>>>>>> e168a2d2
        # Plot on ax object
        if plot_type == "streamline":
            # Needed because the data needs to be perfectly equally spaced
            time_2D_array = format_to_equally_spaced_xy_grid(xarray).fillna(0)
            time_2D_array.plot.streamplot(
                x="lon", y="lat", u="water_u", v="water_v", color="black", ax=ax
            )
            ax.set_ylim([time_2D_array["lat"].data.min(), time_2D_array["lat"].data.max()])
            ax.set_xlim([time_2D_array["lon"].data.min(), time_2D_array["lon"].data.max()])
        elif plot_type == "quiver":
            # downsample
            if quiver_spatial_res is not None:
                xarray = XarraySource.interpolate_in_space_and_time(
                    array=xarray, spatial_resolution=quiver_spatial_res, temporal_resolution=None
                )
            xarray.plot.quiver(
                x="lon",
                y="lat",
                u="water_u",
                v="water_v",
                ax=ax,
                add_guide=False,
                scale=quiver_scale,
            )

        if set_title:
            ax.set_title("Time: " + time.strftime("%Y-%m-%d %H:%M UTC"), fontsize=20)
        ax.set_facecolor("white")
        if return_cbar:
            return ax, cbar
        return ax

    # TODO: probably we could do this with geopy for better accuracy
    def is_on_land(self, point: SpatialPoint):
        """Helper function to check if a SpatialPoint is on the land indicated in the
            nc files as NaN (only approximate land boundaries).
            Accuracy is limited by the resolution of self.grid_dict.
        Args:
            point:    SpatialPoint object where to check if it is on land
        Returns:
            bool:     True if on land and false otherwise
        """
        if not self.grid_dict["x_grid"].min() < point.lon.deg < self.grid_dict["x_grid"].max():
            raise ValueError(
                f'Point {point} is not inside x_dict {self.grid_dict["x_grid"][[0, -1]]}'
            )
        if not self.grid_dict["y_grid"].min() < point.lat.deg < self.grid_dict["y_grid"].max():
            raise ValueError(
                f'Point {point} is not inside y_grid {self.grid_dict["y_grid"][[0, -1]]}'
            )

        x_idx = (np.abs(self.grid_dict["x_grid"] - point.lon.deg)).argmin()
        y_idx = (np.abs(self.grid_dict["y_grid"] - point.lat.deg)).argmin()
        return self.grid_dict["spatial_land_mask"][y_idx, x_idx]

    # TODO: probably we could do this with geopy for better accuracy
    def distance_to_land(self, point: SpatialPoint) -> units.Distance:
        """
            Helper function to get the distance of a SpatialPoint to land.
            Accuracy is limited by the resolution of self.grid_dict.
        Args:
            point:    SpatialPoint object where to calculate distance to land
        Returns:
            units.Distance:     Distance to closest land
        """
        if not self.grid_dict["x_grid"].min() < point.lon.deg < self.grid_dict["x_grid"].max():
            raise ValueError(
                f'Point {point} is not inside x_dict {self.grid_dict["x_grid"][[0, -1]]}'
            )
        if not self.grid_dict["y_grid"].min() < point.lat.deg < self.grid_dict["y_grid"].max():
            raise ValueError(
                f'Point {point} is not inside y_grid {self.grid_dict["y_grid"][[0, -1]]}'
            )

        lon1, lat1 = np.meshgrid(
            point.lon.deg * np.ones_like(self.grid_dict["x_grid"]),
            point.lat.deg * np.ones_like(self.grid_dict["y_grid"]),
        )
        lon2, lat2 = np.meshgrid(self.grid_dict["x_grid"], self.grid_dict["y_grid"])

        distances = np.vectorize(units.haversine_rad_from_deg)(lon1, lat1, lon2, lat2)
        land_distances = np.where(self.grid_dict["spatial_land_mask"], distances, np.inf)

        return units.Distance(rad=land_distances.min())

    def __del__(self):
        """Helper function to delete the existing casadi functions."""
        if hasattr(self, "u_curr_func"):
            del self.u_curr_func
            del self.v_curr_func
        pass


class OceanCurrentSourceXarray(OceanCurrentSource, XarraySource):
    """Class for OceanCurrentSources that are based on Xarray in contrast to an analytical function.
    It is the base-class for the various hindcast and forecast data sources."""

    def __init__(self, source_config_dict: dict):
        """See init of OceanCurrentSource, XarraySource  for details."""
        super().__init__(source_config_dict)
        # initialize logger
        self.logger = logging.getLogger("arena.ocean_field.ocean_source")
        self.u_curr_func, self.v_curr_func = [None] * 2
        self.dask_array = None

    def get_data_over_area(
        self,
        x_interval: List[float],
        y_interval: List[float],
        t_interval: List[datetime.datetime],
        spatial_resolution: Optional[float] = None,
        temporal_resolution: Optional[float] = None,
        throw_exceptions: Optional[bool] = True,
    ) -> xr:
        """Function to get the the raw current data over an x, y, and t interval.
        Args:
          x_interval: List of the lower and upper x area in the respective coordinate units [x_lower, x_upper]
          y_interval: List of the lower and upper y area in the respective coordinate units [y_lower, y_upper]
          t_interval: List of the lower and upper datetime requested [t_0, t_T] in datetime
          spatial_resolution: spatial resolution in the same units as x and y interval
          temporal_resolution: temporal resolution in seconds
        Returns:
          data_array     in xarray format that contains the grid and the values (land is NaN)
        """
        # Step 0: enforce timezone aware datetime objects
        t_interval = [self.enforce_utc_datetime_object(t) for t in t_interval]

        # Step 1: Subset and interpolate the xarray accordingly in the DataSource Class
        subset = super().get_data_over_area(
            x_interval,
            y_interval,
            t_interval,
            spatial_resolution,
            temporal_resolution,
            throw_exceptions=throw_exceptions,
        )

        # Step 2: make explicit
        subset = self.make_explicit(subset)

        return subset

    def make_explicit(self, dataframe: xr) -> xr:
        """Helper function to handle that multi-file access needs compute to be made explicit."""
        if self.dask_array:
            dataframe = dataframe.compute()
        return dataframe

    def get_data_at_point(self, spatio_temporal_point: SpatioTemporalPoint) -> OceanCurrentVector:
        # if caching function exists, use that for faster point data access
        if self.u_curr_func is not None:
            return OceanCurrentVector(
                u=self.u_curr_func(spatio_temporal_point.to_spatio_temporal_casadi_input()),
                v=self.v_curr_func(spatio_temporal_point.to_spatio_temporal_casadi_input()),
            )
        # otherwise use the general xarray interpolation function (slower)
        else:
            data_xarray = self.make_explicit(super().get_data_at_point(spatio_temporal_point))
            return OceanCurrentVector(
                u=data_xarray["water_u"].item(), v=data_xarray["water_v"].item()
            )


class ForecastFileSource(OceanCurrentSourceXarray):
    # TODO: Make it work with multiple files for one forecast (a bit of extra logic, but possible)
    """Data Source Object that accesses and manages multiple daily files as source."""

    def __init__(self, source_config_dict: dict):
        super().__init__(source_config_dict)
        # Step 1: get the dictionary of all files from the specific folder
        self.files_dicts = get_file_dicts(
            source_config_dict["source_settings"]["folder"],
            currents=source_config_dict["source_settings"].get("currents", "total"),
        )

        # Step 2: derive the time coverage and grid_dict for from the first file
        self.t_forecast_coverage = [
            self.files_dicts[0]["t_range"][0],  # t_0 of fist forecast file
            self.files_dicts[-1]["t_range"][1],  # t_final of last forecast file
        ]

        self.grid_dict = self.files_dicts[0]

        # stateful variable to prevent checking for most current FMRC file for every forecast
        self.rec_file_idx = 0
        self.load_ocean_current_from_idx()

    def get_data_over_area(
        self,
        x_interval: List[float],
        y_interval: List[float],
        t_interval: List[Union[datetime.datetime, int]],
        spatial_resolution: Optional[float] = None,
        temporal_resolution: Optional[float] = None,
        most_recent_fmrc_at_time: Optional[datetime.datetime] = None,
        throw_exceptions: Optional[bool] = True,
    ) -> xr:
        """Function to get the the raw current data over an x, y, and t interval.
        Args:
          x_interval: List of the lower and upper x area in the respective coordinate units [x_lower, x_upper]
          y_interval: List of the lower and upper y area in the respective coordinate units [y_lower, y_upper]
          t_interval: List of the lower and upper datetime requested [t_0, t_T] in datetime
          spatial_resolution: spatial resolution in the same units as x and y interval
          temporal_resolution: temporal resolution in seconds
          most_recent_fmrc_at_time: if specified this is the idx of a specific forecast file to get data from it
                                    otherwise the most recent fmrc available at t_interval[0] is used.
          throw_exceptions: boolean whether exception should be thrown or not
        Returns:
          data_array     in xarray format that contains the grid and the values (land is NaN)
        """
        # Step 0: enforce timezone aware datetime objects
        t_interval = [self.enforce_utc_datetime_object(t) for t in t_interval]

        # Step 1: Make sure we use the right forecast either most_recent_fmrc_at_time or default t_interval[0]
        self.check_for_most_recent_fmrc_dataframe(
            most_recent_fmrc_at_time if most_recent_fmrc_at_time is not None else t_interval[0]
        )

        # Step 2: Return Subset
        return super().get_data_over_area(
            x_interval,
            y_interval,
            t_interval,
            spatial_resolution=spatial_resolution,
            temporal_resolution=temporal_resolution,
            throw_exceptions=throw_exceptions,
        )

    def load_ocean_current_from_idx(self):
        """Helper Function to load an OceanCurrent object."""
        self.DataArray = format_xarray(
            data_frame=xr.open_dataset(self.files_dicts[self.rec_file_idx]["file"]),
            currents=self.source_config_dict["source_settings"].get("currents", "total"),
        )
        # Hack for the moment: otherwise simulation interpolate NaN's near to shore
        self.DataArray = self.DataArray.fillna({"water_u": 0.0, "water_v": 0.0})

        # re_load grid dict
        self.grid_dict = self.get_grid_dict_from_xr(self.DataArray)

    def check_for_most_recent_fmrc_dataframe(self, time: datetime.datetime) -> datetime.datetime:
        """Helper function to check update the self.OceanCurrent if a new forecast is available at
        the specified input time.
        Args:
          time: datetime object
        """
        # check if rec_file_idx is already the last one and time is larger than its start time
        if (
            self.rec_file_idx + 1 == len(self.files_dicts)
            and self.files_dicts[self.rec_file_idx]["t_range"][0] <= time
        ):
            if time > self.files_dicts[self.rec_file_idx]["t_range"][1]:
                raise ValueError("No current data in the last file for requested time.")
            else:
                return self.files_dicts[self.rec_file_idx]["t_range"][0]
        # otherwise check if a more recent one is available or we need to use an older one
        elif not (
            self.files_dicts[self.rec_file_idx]["t_range"][0]
            <= time
            < self.files_dicts[self.rec_file_idx + 1]["t_range"][0]
        ):
            # Filter on the list to get all files where t_0 is contained.
            dics_containing_t_0 = list(
                filter(lambda dic: dic["t_range"][0] <= time < dic["t_range"][1], self.files_dicts)
            )
            # Basic Sanity Check if this list is empty no file contains t_0
            if len(dics_containing_t_0) == 0:
                raise ValueError(f"None of the forecast files contains t_0={time}.")
            # As the dict is time-ordered we simple need to find the idx of the last one in the dics_containing_t_0
            for idx, dic in enumerate(self.files_dicts):
                if dic["t_range"][0] == dics_containing_t_0[-1]["t_range"][0]:
                    self.rec_file_idx = idx
            # set the new self.OceanCurrent
            self.load_ocean_current_from_idx()

        # always return the most current idx
        return self.files_dicts[self.rec_file_idx]["t_range"][0]

    def get_data_at_point(self, spatio_temporal_point: SpatioTemporalPoint) -> OceanCurrentVector:
        """We overwrite it because we don't want that Forecast needs caching..."""
        # Step 1: Make sure we use the most recent forecast available
        self.check_for_most_recent_fmrc_dataframe(spatio_temporal_point.date_time)
        return super().get_data_at_point(spatio_temporal_point)


class HindcastFileSource(OceanCurrentSourceXarray):
    """Data Source Object that accesses and manages one or many daily files as source."""

    def __init__(self, source_config_dict: dict):
        super().__init__(source_config_dict)
        # Step 1: get the dictionary of all files from the specific folder
        self.files_dicts = get_file_dicts(
            source_config_dict["source_settings"]["folder"],
            currents=source_config_dict["source_settings"].get("currents", "total"),
        )

        # Step 2: open the respective file as multi dataset
        self.DataArray = format_xarray(
            data_frame=xr.open_mfdataset([h_dict["file"] for h_dict in self.files_dicts]),
            currents=source_config_dict["source_settings"].get("currents", "total"),
        )

        # Step 3: Check if multi-file (then dask) or not
        self.dask_array = isinstance(self.DataArray["water_u"].data, dask.array.core.Array)

        # Step 4: derive the grid_dict for the xarray
        self.grid_dict = self.get_grid_dict_from_xr(self.DataArray)

        # Hack for the moment: otherwise simulation interpolate NaN's near to shore
        self.DataArray = self.DataArray.fillna({"water_u": 0.0, "water_v": 0.0})

    def get_data_at_point(self, spatio_temporal_point: SpatioTemporalPoint) -> OceanCurrentVector:
        return OceanCurrentVector(
            u=self.u_curr_func(spatio_temporal_point.to_spatio_temporal_casadi_input()),
            v=self.v_curr_func(spatio_temporal_point.to_spatio_temporal_casadi_input()),
        )


class ForecastFromHindcastSource(HindcastFileSource):
    """Takes a hindcast source and ensures that it starts at 12 o'clock utc and is forecast_length_in_days long."""

    def __init__(self, source_config_dict: dict):
        super().__init__(source_config_dict)
        self.forecast_length_in_days = source_config_dict["forecast_length_in_days"]

    def get_data_over_area(
        self,
        x_interval: List[float],
        y_interval: List[float],
        t_interval: List[datetime.datetime],
        spatial_resolution: Optional[float] = None,
        temporal_resolution: Optional[float] = None,
        throw_exceptions: Optional[bool] = True,
    ) -> xr:
        # Step 0: enforce timezone aware datetime objects
        t_interval = [self.enforce_utc_datetime_object(t) for t in t_interval]

        # Step 1: edit t_interval to ensure output is forecast_length_in_days days long and starts at noon.
        # If hours > 12 then we set the start time back to 12 o'clock
        if int(t_interval[0].strftime("%H")) >= 12:
            t_interval[0] = t_interval[0].replace(hour=12)
        # If hours < 12 we go one day back and set the time to 12 o'clock
        else:
            t_interval[0] = t_interval[0].replace(hour=12) - datetime.timedelta(days=1)
        # add the forecast_length_in_days for the final time
        t_interval[1] = t_interval[0] + datetime.timedelta(days=self.forecast_length_in_days)

        # Step 2: Return Subset
        return super().get_data_over_area(
            x_interval,
            y_interval,
            t_interval,
            spatial_resolution=spatial_resolution,
            temporal_resolution=temporal_resolution,
            throw_exceptions=throw_exceptions,
        )

    def check_for_most_recent_fmrc_dataframe(self, time: datetime.datetime) -> datetime.datetime:
        """Helper function to check update the self.OceanCurrent if a new forecast is available at
        the specified input time. Just returns the UTC noon time of the current hindcast file to simulate forecast data.
        Args:
          time: datetime object
        Returns:
          most_recent_fmrc_time: datetime object

        """
        # Check if current time before noon (UTC) or afterwards. Based on this take either the noon time of previous day or of current day.
        if time < time.replace(hour=12, minute=0, second=0, microsecond=0):
            return time.replace(hour=12, minute=0, second=0, microsecond=0) - datetime.timedelta(
                days=1
            )
        else:
            return time.replace(hour=12, minute=0, second=0, microsecond=0)


class GroundTruthFromNoise(OceanCurrentSource):
    """DataSource to add Noise to a Hindcast Data Source to model forecast error with fine-grained currents."""

    def __init__(self, hindcast_data_source: DataSource, source_settings: dict):
        """Args:
        seed: integer as the random seed to the noise model (to generate diverse noise that is reproducible)
        params_path: path to the npy file where the noise model parameters are stored
         e.g. "ocean_navigation_simulator/generative_error_model/models/tuned_2d_forecast_variogram_area1_[5.0, 1.0]_False_True.npy"
        hindcast_data_source: data source to which the generative noise is added
        """
        self.hindcast_data_source = hindcast_data_source
        self.source_config_dict = hindcast_data_source.source_config_dict
        self.grid_dict = self.hindcast_data_source.grid_dict

        # initialize NoiseField
        self.noise = OceanCurrentNoiseField.load_config_from_file(source_settings["params_path"])
        self.set_noise_seed(seed_integer=source_settings["seed"])
        self.source_settings = source_settings

    def set_noise_seed(self, seed_integer):
        """Set the noise seed, can be reset from outside.
        Args:
              seed_integer: integer as the random seed to the noise model
        """
        self.noise_seed = seed_integer
        rng = np.random.default_rng(self.noise_seed)
        self.noise.reset(rng)

    def get_data_over_area(
        self,
        x_interval: List[float],
        y_interval: List[float],
        t_interval: List[Union[datetime.datetime, int]],
        spatial_resolution: Optional[float] = None,
        temporal_resolution: Optional[float] = None,
        throw_exceptions: Optional[bool] = True,
        noise_only: Optional[bool] = False,
    ) -> xr.Dataset:

        # Step 0: enforce timezone aware datetime objects
        t_interval = [self.enforce_utc_datetime_object(t) for t in t_interval]

        # Step 1: get hindcast dataframe (non-interpolated)
        ds = self.hindcast_data_source.get_data_over_area(
            x_interval,
            y_interval,
            t_interval,
            spatial_resolution=None,
            temporal_resolution=None,
            throw_exceptions=throw_exceptions,
        )

        # Step 2: get noise df for the same lon, lat, time grid
        additive_noise = self.source_settings.get(
            "scale_noise", 1.0
        ) * self.noise.get_noise_from_axes(ds["lon"].values, ds["lat"].values, ds["time"].values)

        # Step 3: add them up
        ds_plus_noise = additive_noise
        if not noise_only:
            ds_plus_noise = ds + additive_noise

        # Step 4: perform interpolation to a specific resolution if requested
        if spatial_resolution is not None or temporal_resolution is not None:
            ds_plus_noise = XarraySource.interpolate_in_space_and_time(
                ds_plus_noise, spatial_resolution, temporal_resolution
            )
        return ds_plus_noise

    def get_data_at_point(self, spatio_temporal_point: SpatioTemporalPoint) -> OceanCurrentVector:
        # if caching function exists, use that for faster point data access
        return OceanCurrentVector(
            u=self.u_curr_func(spatio_temporal_point.to_spatio_temporal_casadi_input()),
            v=self.v_curr_func(spatio_temporal_point.to_spatio_temporal_casadi_input()),
        )

    def plot_noise_at_time_over_area(
        self,
        time: Union[datetime.datetime, float],
        x_interval: List[float],
        y_interval: List[float],
        spatial_resolution: Optional[float] = None,
        throw_exceptions: Optional[bool] = True,
        return_ax: Optional[bool] = False,
        **kwargs,
    ):
        """Plotting method to easily compare FC/HC with FC/HC + noise."""

        # get HC area data
        area_xarray_hc = self.hindcast_data_source.get_data_over_area(
            x_interval,
            y_interval,
            [time, time + datetime.timedelta(seconds=1)],
            spatial_resolution=spatial_resolution,
            throw_exceptions=throw_exceptions,
        )

        # get noise only data
        area_xarray_noise = self.get_data_over_area(
            x_interval,
            y_interval,
            [time, time + datetime.timedelta(seconds=1)],
            spatial_resolution=spatial_resolution,
            throw_exceptions=throw_exceptions,
            noise_only=True,
        )

        # interpolate all of them to specific point
        at_time_xarray_hc = area_xarray_hc.interp(time=time.replace(tzinfo=None))
        at_time_xarray_noise = area_xarray_noise.interp(time=time.replace(tzinfo=None))
        # put both of them together
        at_time_xarray_hc_noise_after = at_time_xarray_hc + at_time_xarray_noise

        # plot all of them
        if self.source_config_dict["use_geographic_coordinate_system"]:
            fig, axs = plt.subplots(
                1, 3, figsize=(23, 6), subplot_kw={"projection": ccrs.PlateCarree()}
            )
            for ax in axs:
                grid_lines = ax.gridlines(draw_labels=True, zorder=5)
                grid_lines.top_labels = False
                grid_lines.right_labels = False
                ax.add_feature(cfeature.LAND, zorder=3, edgecolor="black")
        else:
            fig, axs = plt.subplots(1, 3, figsize=(23, 6))

        # plot both of them
        self.plot_data_from_xarray(time_idx=0, xarray=at_time_xarray_hc, ax=axs[0], **kwargs)
        axs[0].set_title("Hindcast from source", fontsize=10)
        self.plot_data_from_xarray(time_idx=0, xarray=at_time_xarray_noise, ax=axs[1], **kwargs)
        axs[1].set_title("Noise", fontsize=10)
        self.plot_data_from_xarray(
            time_idx=0, xarray=at_time_xarray_hc_noise_after, ax=axs[2], **kwargs
        )
        axs[2].set_title("Noise + HC", fontsize=10)
        # make figure title
        time = get_datetime_from_np64(at_time_xarray_hc["time"].data)
        fig.suptitle(
            "Time: " + time.strftime("%Y-%m-%d %H:%M UTC") + " seed {}".format(self.noise_seed),
            fontsize=20,
        )

        plt.tight_layout()

        if return_ax:
            return axs
        else:
            plt.show()


class HindcastOpendapSource(OceanCurrentSourceXarray):
    """Data Source Object that accesses the data via the opendap framework directly from the server."""

    def __init__(self, source_config_dict: dict):
        super().__init__(source_config_dict)
        # Step 1: establish the opendap connection with the settings in config_dict
        if source_config_dict["source_settings"]["service"] == "copernicus":
            self.DataArray = xr.open_dataset(
                copernicusmarine_datastore(
                    source_config_dict["source_settings"]["DATASET_ID"],
                    source_config_dict["source_settings"]["USERNAME"],
                    source_config_dict["source_settings"]["PASSWORD"],
                )
            )
            self.DataArray = format_xarray(
                self.DataArray,
                currents=source_config_dict["source_settings"].get("currents", "total"),
            )
        elif source_config_dict["source_settings"]["service"] == "california_high_frequency_radar":
            res = source_config_dict["source_settings"]["resolution_in_km"]
            opendap_url = "http://hfrnet-tds.ucsd.edu/thredds/dodsC/HFR/USWC/{}km/hourly/RTV/HFRADAR_US_West_Coast_{}km_Resolution_Hourly_RTV_best.ncd".format(
                res, res
            )
            ds = xr.open_dataset(opendap_url)
            # format it
            all_variables = list(ds.variables)
            # remove needed ones
            for var_to_keep in ["lat", "lon", "time", "u", "v", "depth"]:
                all_variables.remove(var_to_keep)
            ds_cleaned = ds.drop(all_variables)
            self.DataArray = ds_cleaned.rename({"v": "water_v", "u": "water_u"})
        else:
            raise ValueError(
                "Only opendap california_high_frequency_radar and copernicus implemented for now, HYCOM also has opendap."
            )

        # Step 2: derive the grid_dict for the xarray
        self.grid_dict = self.get_grid_dict_from_xr(
            self.DataArray, self.source_config_dict["source"]
        )

    def get_data_at_point(self, spatio_temporal_point: SpatioTemporalPoint) -> OceanCurrentVector:
        return OceanCurrentVector(
            u=self.u_curr_func(spatio_temporal_point.to_spatio_temporal_casadi_input()),
            v=self.v_curr_func(spatio_temporal_point.to_spatio_temporal_casadi_input()),
        )


class LongTermAverageSource(OceanCurrentSource):
    """LongTermAverageSource which is used for planning horizons longer than the forecast horizon for daily forecasts. It takes the maximum daily forecast length for the first period and for the remaining period it takes monthly averages. It then concatenates both forecasts."""

    def __init__(self, source_config_dict: dict):
        self.u_curr_func, self.v_curr_func = [None] * 2
        self.forecast_data_source = ForecastFileSource(
            source_config_dict["source_settings"]["forecast"]
        )
        self.monthly_avg_data_source = HindcastFileSource(
            source_config_dict["source_settings"]["average"]
        )  # defaults currents to normal
        self.source_config_dict = source_config_dict
        # self.t_0 = source_config_dict['t0'] # not sure what to do here

    def get_data_over_area(
        self,
        x_interval: List[float],
        y_interval: List[float],
        t_interval: List[Union[datetime.datetime, int]],
        spatial_resolution: Optional[float] = None,
        temporal_resolution: Optional[float] = None,
        throw_exceptions: Optional[bool] = True,
    ) -> xr:
        # Query as much forecast data as is possible
        try:
            forecast_dataframe = self.forecast_data_source.get_data_over_area(
                x_interval,
                y_interval,
                t_interval,
                spatial_resolution,
                temporal_resolution,
                throw_exceptions=throw_exceptions,
            )
            end_forecast_time = get_datetime_from_np64(forecast_dataframe["time"].to_numpy()[-1])
        except ValueError:
            monthly_average_dataframe = self.monthly_avg_data_source.get_data_over_area(
                x_interval,
                y_interval,
                t_interval,
                spatial_resolution,
                temporal_resolution=3600,
                throw_exceptions=throw_exceptions,
            )
            return monthly_average_dataframe

        if end_forecast_time >= t_interval[1]:
            return forecast_dataframe

        remaining_t_interval = [end_forecast_time, t_interval[1]]  # may not work
        monthly_average_dataframe = self.monthly_avg_data_source.get_data_over_area(
            x_interval,
            y_interval,
            remaining_t_interval,
            spatial_resolution,
            temporal_resolution=3600,
            throw_exceptions=throw_exceptions,
        )
        # Monthly averages wiil be returned with buffers/margins. In order to concatenate the xarrays those margins have to be removed.
        subset = monthly_average_dataframe.sel(
            time=slice(remaining_t_interval[0], remaining_t_interval[1]),
        )
        # round to deal with numerical issues which would occure otherwise while concatenating the to xarrays
        subset["lat"] = subset["lat"].data.round(decimals=4)
        subset["lon"] = subset["lon"].data.round(decimals=4)
        forecast_dataframe["lat"] = forecast_dataframe["lat"].data.round(decimals=4)
        forecast_dataframe["lon"] = forecast_dataframe["lon"].data.round(decimals=4)
        return xr.concat([forecast_dataframe, subset], dim="time")

    def check_for_most_recent_fmrc_dataframe(self, time: datetime.datetime) -> int:
        """Helper function to check update the self.OceanCurrent if a new forecast is available at
        the specified input time.
        Args:
          time: datetime object
        """
        return self.forecast_data_source.check_for_most_recent_fmrc_dataframe(time)

    # TODO: check: Not sure if I can just all this
    def get_data_at_point(self, spatio_temporal_point: SpatioTemporalPoint) -> OceanCurrentVector:
        """We overwrite it because we don't want that Forecast needs caching..."""
        return self.forecast_data_source.get_data_at_point(
            spatio_temporal_point=spatio_temporal_point
        )


# Helper functions across the OceanCurrentSource objects
def get_file_dicts(folder: AnyStr, currents="total") -> List[dict]:
    """
    Creates an list of dicts ordered according to time available, one for each nc file available in folder.
    The dicts for each file contains:
    {'t_range': [<datetime object>, T], 'file': <filepath> ,'y_range': [min_lat, max_lat], 'x_range': [min_lon, max_lon]}
    """
    # Step 1: get a list of files from the folder
    files_list = []

    # Allow for list of files/folders or mixture as input
    # This is useful to prevent loading hundreds of files!
    # Fully backwards compatible
    if type(folder) is not list:
        folder = [folder]

    for place in folder:
        if os.path.isdir(place):
            new_files = [
                place + f
                for f in os.listdir(place)
                if (os.path.isfile(os.path.join(place, f)) and f != ".DS_Store")
            ]
            files_list += new_files
        elif os.path.isfile(place):
            files_list.append(place)

    # Step 2: iterate over all files to extract the grids and put them in an ordered list of dicts
    list_of_dicts = []
    for file in files_list:
        grid_dict = get_grid_dict_from_file(file, currents=currents)
        # append the file to it:
        grid_dict["file"] = file
        list_of_dicts.append(grid_dict)

    # Step 3: sort the list
    list_of_dicts.sort(key=lambda dict: dict["t_range"][0])

    return list_of_dicts


def format_xarray(data_frame: xr, currents: AnyStr = "total") -> xr:
    """Helper Function to format Data Arrays consistently.
    Args:
          data_frame: data_frame object
          currents: String either 'normal' then uo, vo from Copernicus is used or
                    'total' then the total including tidal and wave drift is used.
    """
    # select the 0 depth dimension
    if "depth" in data_frame.coords:
        data_frame = data_frame.isel(depth=0)

    # format and name variables and dimensions consistenly across sources
    if "source" not in data_frame.attrs or "HYCOM" in data_frame.attrs["source"]:
        data_frame["time"] = data_frame["time"].dt.round("H")
    elif "MERCATOR" in data_frame.attrs["source"]:
        # for consistency we need to rename the variables in the xarray the same as in hycom
        data_frame = data_frame.rename({"latitude": "lat", "longitude": "lon"})
        if currents == "total":
            data_frame = data_frame[["utotal", "vtotal"]].rename(
                {"utotal": "water_u", "vtotal": "water_v"}
            )
        elif currents == "normal":
            data_frame = data_frame[["uo", "vo"]].rename({"uo": "water_u", "vo": "water_v"})
    # for the generated noise fields
    elif "u_error" in data_frame.keys():
        # Note: a hack because of Jonas file, need to change that!
        data_frame = data_frame.transpose("time", "lat", "lon")
        data_frame = data_frame[["u_error", "v_error"]].rename(
            {"u_error": "water_u", "v_error": "water_v"}
        )

    # make the longitude dimension consistently [-180, + 180]
    if np.any(data_frame.lon.data > 180):
        data_frame = data_frame.assign_coords(lon=(data_frame.lon - 360))

    return data_frame


def get_grid_dict_from_file(file: AnyStr, currents="total") -> dict:
    """Helper function to create a grid dict from a local nc3 file."""
    f = format_xarray(xr.open_dataset(file), currents=currents)
    # get the time coverage in POSIX
    t_grid = get_posix_time_from_np64(f.variables["time"].data)
    y_range = [f.variables["lat"].data[0], f.variables["lat"].data[-1]]
    x_range = [f.variables["lon"].data[0], f.variables["lon"].data[-1]]
    # close netCDF file
    f.close()
    # create dict
    return {
        "t_range": [
            datetime.datetime.fromtimestamp(t_grid[0], datetime.timezone.utc),
            datetime.datetime.fromtimestamp(t_grid[-1], datetime.timezone.utc),
        ],
        "y_range": y_range,
        "x_range": x_range,
    }


def copernicusmarine_datastore(dataset, username, password):
    """Helper Function to establish an opendap session with copernicus data."""
    cas_url = "https://cmems-cas.cls.fr/cas/login"
    session = setup_session(cas_url, username, password)
    session.cookies.set("CASTGC", session.cookies.get_dict()["CASTGC"])
    database = ["my", "nrt"]
    url = f"https://{database[0]}.cmems-du.eu/thredds/dodsC/{dataset}"
    try:
        data_store = xr.backends.PydapDataStore(
            open_url(url, session=session)
        )  # needs PyDAP >= v3.3.0 see https://github.com/pydap/pydap/pull/223/commits
    except BaseException:
        url = f"https://{database[1]}.cmems-du.eu/thredds/dodsC/{dataset}"
        data_store = xr.backends.PydapDataStore(
            open_url(url, session=session)
        )  # needs PyDAP >= v3.3.0 see https://github.com/pydap/pydap/pull/223/commits
    return data_store


def format_to_equally_spaced_xy_grid(xarray):
    """Helper Function to format an xarray to equally spaced lat, lon axis."""
    xarray["lon"] = np.linspace(
        xarray["lon"].data[0], xarray["lon"].data[-1], len(xarray["lon"].data)
    )
    xarray["lat"] = np.linspace(
        xarray["lat"].data[0], xarray["lat"].data[-1], len(xarray["lat"].data)
    )
    return xarray<|MERGE_RESOLUTION|>--- conflicted
+++ resolved
@@ -143,11 +143,7 @@
             cbar.set_ticklabels(
                 ["{:.{prec}f}".format(t, prec=precision) for t in cbar.get_ticks().tolist()]
             )
-<<<<<<< HEAD
-
-=======
-            # plt.tight_layout()  # ensures ylabel is not cut off plot
->>>>>>> e168a2d2
+
         # Plot on ax object
         if plot_type == "streamline":
             # Needed because the data needs to be perfectly equally spaced
