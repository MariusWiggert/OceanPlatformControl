--- conflicted
+++ resolved
@@ -62,13 +62,10 @@
             return ForecastFileSource(source_dict)
         elif source_dict["source"] == "hindcast_as_forecast_files":
             return ForecastFromHindcastSource(source_dict)
-<<<<<<< HEAD
-=======
         elif source_dict["source"] == "average":
             return HindcastFileSource(source_dict)
         elif source_dict["source"] == "longterm_average":
             return LongTermAverageSource(source_dict)
->>>>>>> e168a2d2
         elif source_dict["source"] == "analytical":
             specific_analytical_current = getattr(
                 AnalyticalSources, source_dict["source_settings"]["name"]
