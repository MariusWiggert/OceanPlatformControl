--- conflicted
+++ resolved
@@ -711,11 +711,7 @@
             time_grid = np.arange(
                 start=array["time"][0].data,
                 stop=array["time"][-1].data,
-<<<<<<< HEAD
-                step=np.timedelta64(int(temporal_resolution), "s"),
-=======
-                step=np.timedelta64(int(temporal_resolution*(10**9)), "ns"),
->>>>>>> d26e34fa
+                step=np.timedelta64(int(temporal_resolution * (10**9)), "ns"),
             )
             array = array.interp(time=time_grid, method="linear")
 
