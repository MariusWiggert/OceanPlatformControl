--- conflicted
+++ resolved
@@ -427,7 +427,11 @@
         alpha: Optional[float] = 1.0,
         ax: plt.axes = None,
         fill_nan: bool = True,
-    ) -> matplotlib.pyplot.axes:
+        colorbar: bool = True,
+        return_cbar: bool = False,
+        set_title: bool = True,
+        **kwargs,
+    ) -> Union[matplotlib.pyplot.axes, Tuple[matplotlib.pyplot.axes, Figure.colorbar]]:
         """Base function to plot a specific var_to_plot of the x_array. If xarray has a time-dimension time_idx is selected,
         if xarray's time dimension is already collapsed (e.g. after interpolation) it's directly plotted.
         All other functions build on top of it, it creates the ax object and returns it.
@@ -463,14 +467,33 @@
             vmax = xarray[var_to_plot].max()
         if vmin is None:
             vmin = xarray[var_to_plot].min()
-        xarray[var_to_plot].plot(cmap="viridis", vmin=vmin, vmax=vmax, alpha=alpha, ax=ax)
+        im = xarray[var_to_plot].plot(
+            cmap="viridis", vmin=vmin, vmax=vmax, alpha=alpha, ax=ax, add_colorbar=False
+        )
+
+        # set and format colorbar
+        if colorbar:
+            divider = make_axes_locatable(ax)
+            cax = divider.append_axes(position="right", size="5%", pad=0.15, axes_class=plt.Axes)
+            cbar = plt.colorbar(im, orientation="vertical", cax=cax)
+            cbar.ax.set_ylabel("current velocity in m/s")
+            cbar.set_ticks(cbar.get_ticks())
+            precision = 1
+            if int(vmin * 10) == int(vmax * 10):
+                precision = 2 if int(vmin * 100) != int(vmin * 100) else 3
+            cbar.set_ticklabels(
+                ["{:.{prec}f}".format(elem, prec=precision) for elem in cbar.get_ticks().tolist()]
+            )
 
         # Label the plot
-        ax.set_title(
-            "Variable: {var} \n at Time: {t}".format(
-                var=var_to_plot, t="Time: " + time.strftime("%Y-%m-%d %H:%M:%S UTC")
+        if set_title:
+            ax.set_title(
+                "Variable: {var} \n at Time: {t}".format(
+                    var=var_to_plot, t="Time: " + time.strftime("%Y-%m-%d %H:%M:%S UTC")
+                )
             )
-        )
+        if return_cbar:
+            return ax, cbar
 
         return ax
 
@@ -697,7 +720,7 @@
             time_grid = np.arange(
                 start=array["time"][0].data,
                 stop=array["time"][-1].data,
-                step=np.timedelta64(int(temporal_resolution * (10**9)), "ns"),
+                step=np.timedelta64(temporal_resolution, "s"),
             )
             array = array.interp(time=time_grid, method="linear")
 
@@ -811,11 +834,7 @@
         t_interval: List[Union[datetime.datetime, float]],
         spatial_resolution: Optional[float] = None,
         temporal_resolution: Optional[float] = None,
-<<<<<<< HEAD
-        throw_exceptions: Optional[bool] = False,  # Fix to not break api
-=======
         throw_exceptions: Optional[bool] = True,
->>>>>>> e168a2d2
     ) -> xr:
         """Function to get the the raw current data over an x, y, and t interval.
         Args:
