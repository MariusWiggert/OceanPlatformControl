"""The abstract base class for all Data Sources. Implements a lot of shared functionality"""
import abc
import datetime
import os
from functools import partial
import logging
from typing import List, AnyStr, Optional, Tuple, Union, Any, Callable

import cartopy.crs as ccrs
import cartopy.feature as cfeature
import matplotlib.animation as animation
import matplotlib.pyplot
import matplotlib.pyplot as plt
import numpy as np
import xarray as xr
from IPython.display import HTML

from ocean_navigation_simulator.environment.PlatformState import PlatformState, SpatioTemporalPoint, SpatialPoint
from ocean_navigation_simulator.utils import units


class DataSource(abc.ABC):
    """Base class for various data sources."""

    logger: logging.Logger = logging.getLogger("data_source")

    @abc.abstractmethod
    def initialize_casadi_functions(self, grid: List[List[float]], array: xr) -> None:
        """DataSource specific function to initialize the casadi functions needed.
        Args:
          grid:     list of the 3 grids [time, y_grid, x_grid] for the xr data
          array:    xarray object containing the sub-setted data for the next cached round
        """

    def check_for_casadi_dynamics_update(self, state: PlatformState) -> bool:
        """Function to check if our cached casadi dynamics need an update because x_t is outside of the area.
            Args:
                state: Platform State to check if we have a working casadi function [x, y, battery, mass, posix_time]
                logger: logging object
            """
        out_x_range = not (self.casadi_grid_dict['x_range'][0] < state.lon.deg < self.casadi_grid_dict['x_range'][1])
        out_y_range = not (self.casadi_grid_dict['y_range'][0] < state.lat.deg < self.casadi_grid_dict['y_range'][1])
        out_t_range = not (self.casadi_grid_dict['t_range'][0] <= state.date_time < self.casadi_grid_dict['t_range'][1])

        if out_x_range or out_y_range or out_t_range:
            if out_x_range:
                self.logger.debug(f'Updating Interpolation (X: {self.casadi_grid_dict["x_range"][0]}, {state.lon.deg}, {self.casadi_grid_dict["x_range"][1]}')
            if out_y_range:
                self.logger.debug(f'Updating Interpolation (Y: {self.casadi_grid_dict["y_range"][0]}, {state.lat.deg}, {self.casadi_grid_dict["y_range"][1]}')
            if out_t_range:
                self.logger.debug(f'Updating Interpolation (T: {self.casadi_grid_dict["t_range"][0]}, {state.date_time}, {self.casadi_grid_dict["t_range"][1]}')

            self.update_casadi_dynamics(state)
            return True
        return False

    def update_casadi_dynamics(self, state: PlatformState) -> None:
        """Function to update casadi_dynamics which means we fit an interpolant to grid data.
        Note: this can be overwritten in child-classes e.g. when an analytical function is available.
        Args:
          state: Platform State object containing [x, y, battery, mass, time] to update around
        """

        # Step 1: Create the intervals to query data for
        t_interval, y_interval, x_interval, = self.convert_to_x_y_time_bounds(
            x_0=state.to_spatio_temporal_point(), x_T=state.to_spatial_point(),
            deg_around_x0_xT_box=self.source_config_dict['casadi_cache_settings']['deg_around_x_t'],
            temp_horizon_in_s=self.source_config_dict['casadi_cache_settings']['time_around_x_t'])

        # Step 2: Get the data from itself and update casadi_grid_dict
        xarray = self.get_data_over_area(x_interval, y_interval, t_interval)
        self.casadi_grid_dict = self.get_grid_dict_from_xr(xarray)

        # Step 3: Set up the grid
        grid = [
            units.get_posix_time_from_np64(xarray.coords['time'].values),
            xarray.coords['lat'].values,
            xarray.coords['lon'].values
        ]

        self.initialize_casadi_functions(grid, xarray)

    @staticmethod
    def convert_to_x_y_time_bounds(x_0: SpatioTemporalPoint, x_T: SpatialPoint,
                                   deg_around_x0_xT_box: float, temp_horizon_in_s: float):
        """ Helper function for spatio-temporal subsetting
        Args:
            x_0: SpatioTemporalPoint
            x_T: SpatialPoint goal locations
            deg_around_x0_xT_box: buffer around the box in degree
            temp_horizon_in_s: maximum temp_horizon to look ahead of x_0 time in seconds

        Returns:
            t_interval: if time-varying: [t_0, t_T] as utc datetime objects
                        where t_0 and t_T are the start and end respectively
            lat_bnds: [y_lower, y_upper] in degrees
            lon_bnds: [x_lower, x_upper] in degrees
        """
        t_interval = [x_0.date_time, x_0.date_time + datetime.timedelta(seconds=temp_horizon_in_s)]
        lon_bnds = [min(x_0.lon.deg, x_T.lon.deg) - deg_around_x0_xT_box,
                    max(x_0.lon.deg, x_T.lon.deg) + deg_around_x0_xT_box]
        lat_bnds = [min(x_0.lat.deg, x_T.lat.deg) - deg_around_x0_xT_box,
                    max(x_0.lat.deg, x_T.lat.deg) + deg_around_x0_xT_box]

        return t_interval, lat_bnds, lon_bnds

    @staticmethod
    def get_lon_lat_time_interval_of_trajectory(
        end_region: Optional[SpatialPoint] = None,
        margin: Optional[float] = 0,
    ) -> Tuple[List[float], List[float], List[float]]:
        """
        Helper function to find the interval around start/trajectory/goal.
        Args:
            end_region: Optional[SpatialPoint]
            margin: Optional[float]

        Returns:
            lon_interval:  [x_lower, x_upper] in degrees
            lat_interval:  [y_lower, y_upper] in degrees
            time_interval: [t_lower, t_upper] in posix time
        """
        if end_region is None:
            lon_min = np.min(self.state_trajectory[:, 0])
            lon_max = np.max(self.state_trajectory[:, 0])
            lat_min = np.min(self.state_trajectory[:, 1])
            lat_max = np.max(self.state_trajectory[:, 1])
        else:
            lon_min = min([np.min(self.state_trajectory[:, 0]), end_region.lon.deg])
            lon_max = max([np.max(self.state_trajectory[:, 0]), end_region.lon.deg])
            lat_min = min([np.min(self.state_trajectory[:, 1]), end_region.lat.deg])
            lat_max = max([np.max(self.state_trajectory[:, 1]), end_region.lat.deg])

        return [lon_min - margin, lon_max + margin], [lat_min - margin, lat_max + margin], [self.state_trajectory[0, 2], self.state_trajectory[-1, 2]]

    @staticmethod
    def get_grid_dict_from_xr(xrDF: xr, source: Optional[AnyStr] = None) -> dict:
        """Helper function to extract the grid dict from an xrarray"""

        grid_dict = {
            "t_range": [units.get_datetime_from_np64(np64) for np64 in [xrDF["time"].data[0], xrDF["time"].data[-1]]],
            "y_range": [xrDF["lat"].data[0], xrDF["lat"].data[-1]],
            "x_range": [xrDF["lon"].data[0], xrDF["lon"].data[-1]],
            'spatial_res': xrDF["lat"].data[1] - xrDF["lat"].data[0],
            'temporal_res': (xrDF["time"].data[1] - xrDF["time"].data[0]) / np.timedelta64(1, 's')
        }
        if source != 'opendap' and 'water_u' in xrDF.variables:
            # If xrDF is not opendap, extract additional information (otherwise too big)
            grid_dict['y_grid'] = xrDF["lat"].data
            grid_dict['x_grid'] = xrDF["lon"].data
            grid_dict['t_grid'] = [units.get_posix_time_from_np64(np64) for np64 in xrDF["time"].data]
            grid_dict['spatial_land_mask'] = np.ma.masked_invalid(xrDF.variables['water_u'].data[0, :, :]).mask

        return grid_dict

    @staticmethod
    def array_subsetting_sanity_check(array: xr, x_interval: List[float], y_interval: List[float],
                                      t_interval: List[datetime.datetime], logger: logging.Logger):
        """Advanced Check if admissible subset and warning of partially being out of bound in space or time."""
        # Step 1: collateral check is any dimension 0?
        if 0 in (len(array.coords['lat']), len(array.coords['lon']), len(array.coords['time'])):
            # check which dimension for more informative errors
            if len(array.coords['time']) == 0:
                raise ValueError("None of the requested t_interval is in the file.")
            else:
                raise ValueError("None of the requested spatial area is in the file.")
        if units.get_datetime_from_np64(array.coords['time'].data[0]) > t_interval[0]:
            raise ValueError("The starting time {} is not in the array.".format(t_interval[0]))

        # Step 2: Data partially not in the array check
        if array.coords['lat'].data[0] > y_interval[0] or array.coords['lat'].data[-1] < y_interval[1]:
            logger.warning(
                f"Part of the y requested area is outside of file(file: [{array.coords['lat'].data[0]}, {array.coords['lat'].data[-1]}], requested: [{y_interval[0]}, {y_interval[1]}]).",
                RuntimeWarning)
        if array.coords['lon'].data[0] > x_interval[0] or array.coords['lon'].data[-1] < x_interval[1]:
            logger.warning(
                f"Part of the x requested area is outside of file (file: [{array.coords['lon'].data[0]}, {array.coords['lon'].data[-1]}], requested: [{x_interval[0]}, {x_interval[1]}]).",
                RuntimeWarning)
        if units.get_datetime_from_np64(array.coords['time'].data[-1]) < t_interval[1]:
<<<<<<< HEAD
            warnings.warn(f"The final time {t_interval[1]} is not part of the subset.".format(t_interval[1]), RuntimeWarning)
=======
            logger.warning("The final time is not part of the subset.".format(t_interval[1]), RuntimeWarning)
>>>>>>> d63bed0a

    def plot_data_at_time_over_area(self, time: Union[datetime.datetime, float],
                                    x_interval: List[float], y_interval: List[float],
                                    spatial_resolution: Optional[float] = None,
                                    return_ax: Optional[bool] = False, ax: Optional[matplotlib.pyplot.axes] = None,
                                    **kwargs):
        """Plot the data at a specific time over an area defined by the x and y intervals.
        Args:
          time:             time for which to plot the data either posix or datetime.datetime object
          x_interval:       List of the lower and upper x area in the respective coordinate units [x_lower, x_upper]
          y_interval:       List of the lower and upper y area in the respective coordinate units [y_lower, y_upper]
          spatial_resolution:Per default (None) the data_source resolution is used otherwise the selected one.
          return_ax:        if True returns ax, otherwise renders plots with plt.show()
          ax:               input axis object to plot on top of
          **kwargs:         Further keyword arguments for more specific setting, see plot_currents_from_2d_xarray.
        """

        # format to datetime object
        if not isinstance(time, datetime.datetime):
            time = datetime.datetime.fromtimestamp(time, tz=datetime.timezone.utc)

        # Step 1: get the area data
        area_xarray = self.get_data_over_area(x_interval, y_interval, [time, time + datetime.timedelta(seconds=1)],
                                              spatial_resolution=spatial_resolution)

        # interpolate to specific time
        atTimeArray = area_xarray.interp(time=time.replace(tzinfo=None))

        # Plot the current field
        ax = self.plot_xarray_for_animation(time_idx=0, xarray=atTimeArray, ax=ax, **kwargs)
        if return_ax:
            return ax
        else:
            plt.show()

    @staticmethod
    def set_up_geographic_ax() -> matplotlib.pyplot.axes:
        """Helper function to set up a geographic ax object to plot on."""
        ax = plt.axes(projection=ccrs.PlateCarree())
        grid_lines = ax.gridlines(draw_labels=True, zorder=5)
        grid_lines.top_labels = False
        grid_lines.right_labels = False
        ax.add_feature(cfeature.LAND, zorder=3, edgecolor='black')
        return ax

    def bound_spatial_temporal_resolution(self, x_interval: List[float], y_interval: List[float],
                                          max_spatial_n: Optional[int] = None, max_temp_n: Optional[int] = None) -> \
            Tuple[Union[float, Any], Any]:
        """Helper Function to upper bound the resolutions for plotting.
            Args:
                x_interval:       List of the lower and upper x area in the respective coordinate units [x_lower, x_upper]
                y_interval:       List of the lower and upper y area in the respective coordinate units [y_lower, y_upper]
                max_spatial_n:    Per default the data_source resolution is used. If that is too much, downscaled to this.
                max_temp_n:       Per default the data_source temp resolution is used. If too many, we downscale it.
            Returns:
                spatial_res:       None or adjusted spatial resolution
                temporal_res:      None or adjusted spatial resolution
        """
        # Per default we leave it as None to minimize compute
        spatial_res, temporal_res = [None] * 2
        # Check if spatial sub-setting would give more than max_spatial_n
        if max_spatial_n is not None:
            n_x = (x_interval[1] - x_interval[0]) / self.grid_dict['spatial_res']
            n_y = (y_interval[1] - y_interval[0]) / self.grid_dict['spatial_res']
            max_data_n = max(n_y, n_x)
            # adjust spatial resolution
            if max_data_n > max_spatial_n:
                spatial_res = (max_data_n / max_spatial_n) * self.grid_dict['spatial_res']

        # Check if temporal sub-setting would give more than max_temp_n
        if max_temp_n is not None:
            n_t = (x_interval[1] - x_interval[0]) / self.grid_dict['temporal_res']
            # adjust temporal resolution
            if n_t > max_temp_n:
                spatial_res = (n_t / max_temp_n) * self.grid_dict['temporal_res']

        return spatial_res, temporal_res

    @staticmethod
    def render_animation(animation_object: Any, fps: int = 10, output: AnyStr = None):
        """Helper Function to render animations once created.
            Args:
                animation_object:       Matplotlib Animation object
                fps:                    Frames per Second
                output:                 How to output the animation. Options are either saved to file or via html in jupyter/safari.
                                        Strings in {'*.mp4', '*.gif', 'safari', 'jupyter'}
        """
        folder_to_save_in = "generated_media/" if not output.startswith('/') else ''

        # Now render it to a file
        import warnings
        with warnings.catch_warnings():
            warnings.simplefilter("ignore")
            if output in ['safari', 'jupyter']:
                ani_html = HTML(animation_object.to_html5_video())
                # Render using safari (only used because of Pycharm local testing)
                if output == 'safari':
                    with open(folder_to_save_in + "data_animation.html", "w") as file:
                        file.write(ani_html.data)
                        os.system(
                            'open "/Applications/Safari.app" ' + '"' + os.path.realpath(folder_to_save_in +
                                "data_animation.html") + '"')
                else:  # visualize in Jupyter directly
                    plt.close()
                    return ani_html
            elif '.gif' in output:
                animation_object.save(folder_to_save_in + output, writer=animation.PillowWriter(fps=fps))
                plt.close()
            elif '.mp4' in output:
                animation_object.save(folder_to_save_in + output, writer=animation.FFMpegWriter(fps=fps))
                plt.close()
            else:
                raise ValueError(
                    "save_as_filename can be either None (for HTML rendering) or filepath and name needs to"
                    "contain either '.gif' or '.mp4' to specify the format and desired file location.")

    def plot_xarray_for_animation(self, time_idx: int, xarray: xr, reset_plot: Optional[bool] = False,
                                  figsize: Tuple[int] = (6, 6), ax: matplotlib.pyplot.axes = None,
                                  **kwargs) -> matplotlib.pyplot.axes:
        """Helper function for animations adding plot resets, figure size and automatically generating the axis.
            See plot_data_from_xarray for other optional keyword arguments.
            Args:
                time_idx:          time-idx to select from the xarray (only if it has time dimension)
                xarray:            xarray object containing the grids and data
                reset_plot:        if True the current figure is re-setted otherwise a new figure created (used for animation)
                figsize:           figure size
                ax:                Optional an axis object as input to plot on top of.
            Returns:
                ax                 matplotlib.pyplot.axes object
        """

        # reset plot this is needed for matplotlib.animation
        if reset_plot:
            plt.clf()
        else:  # create a new figure object where this is plotted
            fig = plt.figure(figsize=figsize)

        # Step 2: Create ax object
        if ax is None:
            if self.source_config_dict['use_geographic_coordinate_system']:
                ax = self.set_up_geographic_ax()
            else:
                ax = plt.axes()

        return self.plot_data_from_xarray(time_idx=time_idx, xarray=xarray, ax=ax, **kwargs)

    @staticmethod
    def plot_data_from_xarray(time_idx: int, xarray: xr, var_to_plot: AnyStr = None,
                              vmin: Optional[float] = None, vmax: Optional[float] = None,
                              alpha: Optional[float] = 1., ax: plt.axes = None,
                              fill_nan: bool = True) -> matplotlib.pyplot.axes:
        """Base function to plot a specific var_to_plot of the x_array. If xarray has a time-dimension time_idx is selected,
        if xarray's time dimension is already collapsed (e.g. after interpolation) it's directly plotted.
        All other functions build on top of it, it creates the ax object and returns it.
        Args:
            time_idx:          time-idx to select from the xarray (only if it has time dimension)
            xarray:            xarray object containing the grids and data
            var_to_plot:       a string of the variable to plot
            vmin:              minimum current magnitude used for colorbar (float)
            vmax:              maximum current magnitude used for colorbar (float)
            alpha:             alpha of the current magnitude color visualization
            ax:                Optional for feeding in an axis object to plot the figure on.
            fill_nan:          Optional if True we fill nan values with 0 otherwise leave them as nans.
        Returns:
            ax                 matplotlib.pyplot.axes object
        """
        if fill_nan:
            xarray = xarray.fillna(0)
        # Get data variable if not provided
        if var_to_plot is None:
            var_to_plot = list(xarray.keys())[0]

        # Step 1: Make the data ready for plotting
        # check if time-dimension already collapsed or not yet
        if xarray['time'].size != 1:
            xarray = xarray.isel(time=time_idx)
        time = units.get_datetime_from_np64(xarray['time'].data)

        if ax is None:
            ax = plt.axes()

        # plot data for the specific variable
        if vmax is None:
            vmax = xarray[var_to_plot].max()
        if vmin is None:
            vmin = xarray[var_to_plot].min()
        xarray[var_to_plot].plot(cmap='viridis', vmin=vmin, vmax=vmax, alpha=alpha, ax=ax)

        # Label the plot
        ax.set_title("Variable: {var} \n at Time: {t}".format(
            var=var_to_plot,
            t="Time: " + time.strftime('%Y-%m-%d %H:%M:%S UTC')))

        return ax

    def animate_data(self, x_interval: List[float], y_interval: List[float],
                     t_interval: List[Union[datetime.datetime, float]],
                     spatial_resolution: Optional[float] = None, temporal_resolution: Optional[float] = None,
                     add_ax_func: Optional[Callable] = None,
                     fps: int = 10, output: AnyStr = "data_animation.mp4", forward_time: bool = True, **kwargs):
        """Basis function to animate data over a specific area and time interval.
            Args:
              x_interval:       List of the lower and upper x area in the respective coordinate units [x_lower, x_upper]
              y_interval:       List of the lower and upper y area in the respective coordinate units [y_lower, y_upper]
              t_interval:       List of the lower and upper time either datetime.datetime or posix.
              spatial_resolution:   Per default (None) the data_source resolution is used otherwise the selected one.
              temporal_resolution:  Per default (None) the data_source temp resolution is used otherwise the selected one.
              add_ax_func:      function handle what to add on top of the current visualization
                                signature needs to be such that it takes an axis object and time as input
                                e.g. def add(ax, time, x=10, y=4): ax.scatter(x,y) always adds a point at (10, 4)
              var_to_plot:      The variable to be plotted. If None default settings for the field is used.
              fps:              Frames per second
              output:           How to output the animation. Options are either saved to file or via html in jupyter/safari.
                                Strings in {'*.mp4', '*.gif', 'safari', 'jupyter'}
              forward_time:     If True, animation is forward in time, if false backwards
              **kwargs:         Further keyword arguments for plotting(see plot_currents_from_xarray)
        """

        # Step 1: get the data_subset for animation
        xarray = self.get_data_over_area(
            x_interval=x_interval, y_interval=y_interval,
            t_interval=t_interval, spatial_resolution=spatial_resolution, temporal_resolution=temporal_resolution)

        # Calculate min and max over the full tempo-spatial array
        if self.source_config_dict['field'] == 'OceanCurrents':
            # get rounded up vmax across the whole dataset (with ` decimals)
            xarray = xarray.assign(magnitude=lambda x: (x.water_u ** 2 + x.water_v ** 2) ** 0.5)
            vmax = round(xarray['magnitude'].max().item() + 0.049, 1)
            vmin = 0
        else:
            vmax = units.round_to_sig_digits(xarray[list(xarray.keys())[0]].max().item(), sig_digit=2)
            vmin = units.round_to_sig_digits(xarray[list(xarray.keys())[0]].min().item(), sig_digit=2)

        # create global figure object where the animation happens
        if 'figsize' in kwargs:
            fig = plt.figure(figsize=kwargs['figsize'])
        else:
            fig = plt.figure(figsize=(12, 12))

        # create a partial function with most variables already set for the animation loop to call
        if add_ax_func is not None:
            # define full function for rendering the frame
            def full_plot_func(time_idx):
                # plot underlying currents at time
                ax = self.plot_xarray_for_animation(time_idx=time_idx, xarray=xarray, vmin=vmin, vmax=vmax,
                                                    reset_plot=True, **kwargs)
                # extract the posix time
                posix_time = units.get_posix_time_from_np64(xarray['time'].data[time_idx])
                # add the ax_adding_func
                add_ax_func(ax, posix_time)

            # create partial func from the full_function
            render_frame = partial(full_plot_func)
        else:
            render_frame = partial(self.plot_xarray_for_animation, xarray=xarray, vmin=vmin, vmax=vmax,
                                   reset_plot=True, **kwargs)

        # set time direction of the animation
        frames_vector = np.where(forward_time, np.arange(xarray['time'].size), np.flip(np.arange(xarray['time'].size)))
        # create animation function object (it's not yet executed)
        ani = animation.FuncAnimation(fig, func=render_frame, frames=frames_vector, repeat=False)

        # render the animation with the keyword arguments
        self.render_animation(animation_object=ani, output=output, fps=fps)

    def check_for_most_recent_fmrc_dataframe(self, time: datetime.datetime) -> int:
        """Helper function to check update the self.OceanCurrent if a new forecast is available at
        the specified input time.
        Args:
          time: datetime object
        Output:
           an integer representing the last file index on which it has planned
        """
        return 0


# Two types of data sources: analytical and xarray based ones -> need different default functions, used via mixin
class XarraySource(abc.ABC):
    def __init__(self, source_config_dict: dict):
        self.source_config_dict = source_config_dict
        self.DataArray = None  # The xarray containing the raw data (if not an analytical function)
        self.grid_dict, self.casadi_grid_dict = [None] * 2

    def get_data_at_point(self, spatio_temporal_point: SpatioTemporalPoint) -> xr:
        """Function to get the data at a specific point.
        Args:
          spatio_temporal_point: SpatioTemporalPoint in the respective used coordinate system geospherical or unitless
        Returns:
          xr object that is then processed by the respective data source for its purpose
          """

        return self.DataArray.interp(time=np.datetime64(spatio_temporal_point.date_time),
                                     lon=spatio_temporal_point.lon.deg, lat=spatio_temporal_point.lat.deg,
                                     method='linear')


    def get_data_over_area(self, x_interval: List[float], y_interval: List[float],
                           t_interval: List[Union[datetime.datetime, int]],
                           spatial_resolution: Optional[float] = None,
                           temporal_resolution: Optional[float] = None) -> xr:
        """Function to get the the raw current data over an x, y, and t interval.
        Args:
          x_interval: List of the lower and upper x area in the respective coordinate units [x_lower, x_upper]
          y_interval: List of the lower and upper y area in the respective coordinate units [y_lower, y_upper]
          t_interval: List of the lower and upper datetime requested [t_0, t_T] in datetime or posix float
          spatial_resolution: spatial resolution in the same units as x and y interval
          temporal_resolution: temporal resolution in seconds
        Returns:
          data_array     in xarray format that contains the grid and the values (land is NaN)
        """
        # format to datetime object
        if not isinstance(t_interval[0], datetime.datetime):
            t_interval = [datetime.datetime.fromtimestamp(time, tz=datetime.timezone.utc) for time in t_interval]
        # Step 1: Subset the xarray accordingly
        # Step 1.1 include buffers around of the grid granularity (assuming regular grid axis)
        dt = self.DataArray['time'][1] - self.DataArray['time'][0]
        t_interval_extended = [np.datetime64(t_interval[0].replace(tzinfo=None)) - dt,
                               np.datetime64(t_interval[1].replace(tzinfo=None)) + dt]
        dlon = self.DataArray['lon'][1] - self.DataArray['lon'][0]
        x_interval_extended = [x_interval[0] - 1.5 * dlon.item(), x_interval[1] + 1.5 * dlon.item()]
        dlat = self.DataArray['lat'][1] - self.DataArray['lat'][0]
        y_interval_extended = [y_interval[0] - 1.5 * dlat.item(), y_interval[1] + 1.5 * dlat.item()]
        subset = self.DataArray.sel(
            time=slice(t_interval_extended[0], t_interval_extended[1]),
            lon=slice(x_interval_extended[0], x_interval_extended[1]),
            lat=slice(y_interval_extended[0], y_interval_extended[1]))

        # Step 3: Do a sanity check for the sub-setting before it's used outside and leads to errors
        DataSource.array_subsetting_sanity_check(subset, x_interval, y_interval, t_interval, self.logger)

        # Step 4: perform interpolation to a specific resolution if requested
        if spatial_resolution is not None or temporal_resolution is not None:
            subset = self.interpolate_in_space_and_time(subset, spatial_resolution, temporal_resolution)

        return subset

    @staticmethod
    def interpolate_in_space_and_time(array: xr, spatial_resolution: Optional[float],
                                      temporal_resolution: Optional[float]) -> xr:
        """Helper function for temporal and spatial interpolation"""
        # Run temporal interpolation
        if temporal_resolution is not None:
            time_grid = np.arange(start=array['time'][0].data, stop=array['time'][-1].data,
                                  step=np.timedelta64(temporal_resolution, 's'))
            array = array.interp(time=time_grid, method='linear')

        # Run spatial interpolation
        if spatial_resolution is not None:
            lat_grid = np.arange(start=array['lat'][0].data, stop=array['lat'][-1].data,
                                 step=spatial_resolution)
            lon_grid = np.arange(start=array['lon'][0].data, stop=array['lon'][-1].data,
                                 step=spatial_resolution)
            array = array.interp(
                lon=lon_grid,
                lat=lat_grid, method='linear')

        return array


class AnalyticalSource(abc.ABC):
    def __init__(self, source_config_dict: dict):
        """Class for Analytical Ocean Current Sources
            Args:
              source_config_dict: dict the key 'source_settings' to a dict with the relevant specific settings
                The general AnalyticalSource requires the following keys, the explicit analytical currents some extra.
                    spatial_domain:
                            a list e..g [np.array([-0.1, -0.1]), np.array([2.1, 1.1])],
                    temporal_domain:
                            a list e.g. [-10, 1000] of the temporal domain in units (will internally be seconds)
                    spatial_resolution:
                            a float as the default spatial_resolution in degree
                    temporal_resolution:
                            a float as the default temporal_resolution in seconds
                    boundary_buffers (Optional, Default is [0, 0]
                            Margin to buffer the spatial domain with obstacles as boundary conditions e.g. [0.2, 0.2]
                            Note: this is only required for OceanCurrent Analytical Sources that HJ Reachability runs stable.
        """
        self.source_config_dict = source_config_dict
        self.grid_dict, self.casadi_grid_dict = [None] * 2

        # Step 1: Some basic initializations
        # adjust spatial domain by boundary buffer
        if 'boundary_buffers' not in source_config_dict['source_settings']:
            self.spatial_boundary_buffers = np.array([0., 0.])
        else:
            self.spatial_boundary_buffers = np.array(source_config_dict['source_settings']['boundary_buffers'])
        self.x_domain = [x + self.spatial_boundary_buffers[0] * (-1) ** i for x, i in
                         zip(source_config_dict['source_settings']['x_domain'], [1, 2])]
        self.y_domain = [y + self.spatial_boundary_buffers[1] * (-1) ** i for y, i in
                         zip(source_config_dict['source_settings']['y_domain'], [1, 2])]
        # set the temp_domain_posix
        if isinstance(source_config_dict['source_settings']['temporal_domain'][0], datetime.datetime):
            # Assume it's utc if not correct it
            self.temp_domain_posix = [t.replace(tzinfo=datetime.timezone.utc).timestamp()
                                      for t in source_config_dict['source_settings']['temporal_domain']]
        else:
            self.temp_domain_posix = source_config_dict['source_settings']['temporal_domain']
        # Set the default resolutions (used when none is provided in get_data_over_area)
        self.spatial_resolution = source_config_dict['source_settings']['spatial_resolution']
        self.temporal_resolution = source_config_dict['source_settings']['temporal_resolution']

        # Step 3: derive a general grid_dict
        self.grid_dict = self.get_ranges_dict()

    @abc.abstractmethod
    def create_xarray(self, grids_dict: dict, data_tuple: Tuple) -> xr:
        """Function to create an xarray from the data tuple and grid dict
            Args:
              data_tuple: tuple containing the data of the source as numpy array
              grids_dict: containing ranges and grids of x, y, t dimension
            Returns:
              xr     an xarray containing both the grid and data
            """

    @abc.abstractmethod
    def map_analytical_function_over_area(self, grids_dict: dict):
        """Function to map the analytical function over an area with the spatial states and grid_dict times.
            Args:
              grids_dict: containing grids of x, y, t dimension
            Returns:
              data     containing the data in whatever format as numpy array (not yet in xarray form) e.g. Tuple
            """

    @abc.abstractmethod
    def get_data_at_point(self, spatio_temporal_point: SpatioTemporalPoint) -> xr:
        """Function to get the data at a specific point.
        Args:
          spatio_temporal_point: SpatioTemporalPoint in the respective used coordinate system geospherical or unitless
        Returns:
          xr object that is then processed by the respective data source for its purpose
          """
        raise NotImplementedError

    def get_data_over_area(self, x_interval: List[float], y_interval: List[float],
                           t_interval: List[Union[datetime.datetime, float]],
                           spatial_resolution: Optional[float] = None,
                           temporal_resolution: Optional[float] = None) -> xr:
        """Function to get the the raw current data over an x, y, and t interval.
        Args:
          x_interval: List of the lower and upper x area in the respective coordinate units [x_lower, x_upper]
          y_interval: List of the lower and upper y area in the respective coordinate units [y_lower, y_upper]
          t_interval: List of the lower and upper datetime requested [t_0, t_T] in datetime or posix.
          spatial_resolution: spatial resolution in the same units as x and y interval
          temporal_resolution: temporal resolution in seconds
        Returns:
          data_array     in xarray format that contains the grid and the values (land is NaN)
        """

        # Step 0.0: if t_interval is in datetime convert to POSIX
        if isinstance(t_interval[0], datetime.datetime):
            t_interval_posix = [time.timestamp() for time in t_interval]
        else:
            t_interval_posix = t_interval
            t_interval = [datetime.datetime.fromtimestamp(posix, tz=datetime.timezone.utc) for posix in
                          t_interval_posix]

        # Get the coordinate vectors to calculate the analytical function over
        grids_dict = self.get_grid_dict(x_interval, y_interval, t_interval_posix,
                                        spatial_resolution=spatial_resolution, temporal_resolution=temporal_resolution)

        data_tuple = self.map_analytical_function_over_area(grids_dict)

        # make an xarray object out of it
        subset = self.create_xarray(grids_dict, data_tuple)

        # Step 3: Do a sanity check for the sub-setting before it's used outside and leads to errors
        DataSource.array_subsetting_sanity_check(subset, x_interval, y_interval, t_interval, self.logger)

        return subset

    def get_ranges_dict(self, x_interval: Optional[List[float]] = None, y_interval: Optional[List[float]] = None,
                        t_interval: Optional[List[float]] = None):
        """Helper function to get a ranges dictionary bounded by the spatial and temporal domain.
        If no input is provided this returns the ranges for data source domain.
        Args:
          x_interval: List of the lower and upper x area in the respective coordinate units [x_lower, x_upper]
          y_interval: List of the lower and upper y area in the respective coordinate units [y_lower, y_upper]
          t_interval: List of the lower and upper datetime requested [t_0, t_T] in POSIX time
        """

        # Step 1: Check default interval or bounded by the respective domain of the Data Source
        if t_interval is None:
            t_interval = self.temp_domain_posix
        else:
            t_interval = [max(t_interval[0], self.temp_domain_posix[0]),
                          min(t_interval[1], self.temp_domain_posix[1])]
        if x_interval is None:
            x_interval = [self.x_domain[0], self.x_domain[1]]
        else:
            x_interval = [max(x_interval[0], self.x_domain[0]),
                          min(x_interval[1], self.x_domain[1])]
        if y_interval is None:
            y_interval = [self.y_domain[0], self.y_domain[1]]
        else:
            y_interval = [max(y_interval[0], self.y_domain[0]),
                          min(y_interval[1], self.y_domain[1])]

        return {"y_range": y_interval, "x_range": x_interval,
                "t_range": [datetime.datetime.fromtimestamp(t, tz=datetime.timezone.utc) for t in t_interval],
                "temporal_res": self.temporal_resolution, "spatial_res": self.spatial_resolution}

    def get_grid_dict(self, x_interval: Optional[List[float]] = None, y_interval: Optional[List[float]] = None,
                      t_interval: Optional[List[float]] = None,
                      spatial_resolution: Optional[float] = None, temporal_resolution: Optional[float] = None):

        """Helper Function to produce a grid dict."""
        if spatial_resolution is None:
            spatial_resolution = self.spatial_resolution
        if temporal_resolution is None:
            temporal_resolution = self.temporal_resolution

        # Step 1: Get the domain adjusted range dict
        ranges_dict = self.get_ranges_dict(x_interval, y_interval, t_interval)

        # Step 2: Get the grids with the respective resolutions
        # Step 2.1 Spatial coordinate vectors with desired resolution
        # The + spatial_resolution is a hacky way to include the endpoint. We want a regular grid hence the floor to two decimals.
        x_vector = np.arange(start=np.floor(ranges_dict['x_range'][0] * 100) / 100,
                             stop=ranges_dict['x_range'][1] + 1.1 * spatial_resolution, step=spatial_resolution)
        y_vector = np.arange(start=np.floor(ranges_dict['y_range'][0] * 100) / 100,
                             stop=ranges_dict['y_range'][1] + 1.1 * spatial_resolution, step=spatial_resolution)

        # Step 2.2 Temporal grid in POSIX TIME. We want a regular grid hence the floor to two decimals.
        t_grid = np.arange(start=np.floor((t_interval[0] - temporal_resolution) * 100) / 100,
                           stop=t_interval[1] + 1.1 * temporal_resolution, step=temporal_resolution)

        return {'x_grid': x_vector,
                'y_grid': y_vector,
                't_grid': t_grid}

    def is_boundary(self, lon: Union[float, np.array], lat: Union[float, np.array],
                    posix_time: Union[float, np.array]) -> Union[float, np.array]:
        """Helper function to check if a state is in the boundary specified in hj as obstacle."""
        x_boundary = np.logical_or(lon < self.x_domain[0] + self.spatial_boundary_buffers[0],
                                   lon > self.x_domain[1] - self.spatial_boundary_buffers[0])
        y_boundary = np.logical_or(lat < self.y_domain[0] + self.spatial_boundary_buffers[1],
                                   lat > self.y_domain[1] - self.spatial_boundary_buffers[1])

        return np.logical_or(x_boundary, y_boundary)<|MERGE_RESOLUTION|>--- conflicted
+++ resolved
@@ -103,35 +103,6 @@
                     max(x_0.lat.deg, x_T.lat.deg) + deg_around_x0_xT_box]
 
         return t_interval, lat_bnds, lon_bnds
-
-    @staticmethod
-    def get_lon_lat_time_interval_of_trajectory(
-        end_region: Optional[SpatialPoint] = None,
-        margin: Optional[float] = 0,
-    ) -> Tuple[List[float], List[float], List[float]]:
-        """
-        Helper function to find the interval around start/trajectory/goal.
-        Args:
-            end_region: Optional[SpatialPoint]
-            margin: Optional[float]
-
-        Returns:
-            lon_interval:  [x_lower, x_upper] in degrees
-            lat_interval:  [y_lower, y_upper] in degrees
-            time_interval: [t_lower, t_upper] in posix time
-        """
-        if end_region is None:
-            lon_min = np.min(self.state_trajectory[:, 0])
-            lon_max = np.max(self.state_trajectory[:, 0])
-            lat_min = np.min(self.state_trajectory[:, 1])
-            lat_max = np.max(self.state_trajectory[:, 1])
-        else:
-            lon_min = min([np.min(self.state_trajectory[:, 0]), end_region.lon.deg])
-            lon_max = max([np.max(self.state_trajectory[:, 0]), end_region.lon.deg])
-            lat_min = min([np.min(self.state_trajectory[:, 1]), end_region.lat.deg])
-            lat_max = max([np.max(self.state_trajectory[:, 1]), end_region.lat.deg])
-
-        return [lon_min - margin, lon_max + margin], [lat_min - margin, lat_max + margin], [self.state_trajectory[0, 2], self.state_trajectory[-1, 2]]
 
     @staticmethod
     def get_grid_dict_from_xr(xrDF: xr, source: Optional[AnyStr] = None) -> dict:
@@ -177,11 +148,7 @@
                 f"Part of the x requested area is outside of file (file: [{array.coords['lon'].data[0]}, {array.coords['lon'].data[-1]}], requested: [{x_interval[0]}, {x_interval[1]}]).",
                 RuntimeWarning)
         if units.get_datetime_from_np64(array.coords['time'].data[-1]) < t_interval[1]:
-<<<<<<< HEAD
-            warnings.warn(f"The final time {t_interval[1]} is not part of the subset.".format(t_interval[1]), RuntimeWarning)
-=======
             logger.warning("The final time is not part of the subset.".format(t_interval[1]), RuntimeWarning)
->>>>>>> d63bed0a
 
     def plot_data_at_time_over_area(self, time: Union[datetime.datetime, float],
                                     x_interval: List[float], y_interval: List[float],
@@ -477,7 +444,6 @@
                                      lon=spatio_temporal_point.lon.deg, lat=spatio_temporal_point.lat.deg,
                                      method='linear')
 
-
     def get_data_over_area(self, x_interval: List[float], y_interval: List[float],
                            t_interval: List[Union[datetime.datetime, int]],
                            spatial_resolution: Optional[float] = None,
