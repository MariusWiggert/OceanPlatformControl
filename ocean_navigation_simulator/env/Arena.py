"""A Ocean Platform Arena.
A Ocean arena contains the logic for navigating a platform in the ocean.
"""

import dataclasses
from typing import Dict, Optional
import numpy as np
import xarray as xr
from ocean_navigation_simulator import Problem

from ocean_navigation_simulator.env.data_sources.OceanCurrentField import OceanCurrentField
from ocean_navigation_simulator.env.data_sources.SolarIrradianceField import SolarIrradianceField
from ocean_navigation_simulator.env.data_sources.SeaweedGrowthField import SeaweedGrowthField
from ocean_navigation_simulator.env.Platform import Platform, PlatformState, PlatformAction
from ocean_navigation_simulator.utils import plotting_utils, simulation_utils
from ocean_navigation_simulator.env.data_sources.OceanCurrentSource.OceanCurrentVector import OceanCurrentVector
import ocean_navigation_simulator.env.utils.units as units


@dataclasses.dataclass
class ArenaObservation:
    """
    Specifies an observation from the simulator.
    This differs from SimulatorState in that the observations are not
    ground truth state, and are instead noisy observations from the
    environment.
    """
    platform_state: PlatformState                       # position, time, battery
    true_current_at_state: OceanCurrentVector           # measured current at platform_state
    forecasted_current_at_state: OceanCurrentVector     # forecasted current at platform_state


class Arena:
    """A OceanPlatformArena in which an ocean platform moves through a current field."""

    # TODO: where do we do the reset? I guess for us reset mostly would mean new start and goal position?
    # TODO: not sure what that should be for us, decide where to put the feature constructor
    def __init__(self, sim_cache_dict: Dict, platform_dict: Dict, ocean_dict: Dict,
                 solar_dict: Optional[Dict] = None, seaweed_dict: Optional[Dict] = None,
                 use_geographic_coordinate_system: Optional[bool] = True):
        """OceanPlatformArena constructor.
    Args:
        sim_cache_dict:
        platform_dict:
        ocean_dict:
        solar_dict:
        seaweed_dict:
        geographic_coordinate_system
    Optional Args:
        geographic_coordinate_system: If True we use the Geographic coordinate system in lat, lon degree, if false the spatial system is in meters in x, y.
    """

        # Initialize the Data Fields from the respective dictionaries
        self.ocean_field = OceanCurrentField(sim_cache_dict=sim_cache_dict,
                                             hindcast_source_dict=ocean_dict['hindcast'],
                                             forecast_source_dict=ocean_dict['forecast'])
        if solar_dict is not None and solar_dict['hindcast'] is not None:
            self.solar_field = SolarIrradianceField(sim_cache_dict=sim_cache_dict,
                                                    hindcast_source_dict=solar_dict['hindcast'],
                                                    forecast_source_dict=solar_dict['forecast'])
        else:
            self.solar_field = None

        if seaweed_dict is not None and seaweed_dict['hindcast'] is not None:
            # For initializing the SeaweedGrowth Field we need to supply the respective SolarIrradianceSources
            seaweed_dict['hindcast']['source_settings']['solar_source'] = self.solar_field.hindcast_data_source
            if seaweed_dict['forecast'] is not None:
                seaweed_dict['forecast']['source_settings']['solar_source'] = self.solar_field.hindcast_data_source
            self.seaweed_field = SeaweedGrowthField(sim_cache_dict=sim_cache_dict,
                                                    hindcast_source_dict=seaweed_dict['hindcast'],
                                                    forecast_source_dict=seaweed_dict['forecast'])
        else:
            self.seaweed_field = None

        # Initialize the Platform Object from the dictionary
        self.platform = Platform(platform_dict=platform_dict,
                                 ocean_source=self.ocean_field.hindcast_data_source,
                                 solar_source=self.solar_field.hindcast_data_source if self.solar_field is not None else None,
                                 seaweed_source=self.seaweed_field.hindcast_data_source if self.seaweed_field is not None else None)

        # Initialize variables for holding the platform and state
        self.initial_state, self.state_trajectory, self.action_trajectory = [None]*3

    def reset(self, platform_state: PlatformState) -> ArenaObservation:
        """Resets the arena.
    Args:
        platform_state
    Returns:
      The first observation from the newly reset simulator
    """
        self.initial_state = platform_state
        self.platform.set_state(self.initial_state)
        self.platform.initialize_dynamics(self.initial_state)
        # TODO: Shall we keep those trajectories as np arrays or log them also as objects which we can transfer back
        # and forth to numpy arrays when we want to?
        self.state_trajectory = np.expand_dims(np.array(platform_state).squeeze(), axis=0)
        self.action_trajectory = np.zeros(shape=(0, 2))
<<<<<<< HEAD

        return ArenaObservation(platform_state=platform_state)
=======
        return ArenaObservation(platform_state=platform_state,
                                true_current_at_state=self.ocean_field.get_ground_truth(
                                    self.initial_state.to_spatio_temporal_point()),
                                forecasted_current_at_state=self.ocean_field.get_forecast(
                                    self.initial_state.to_spatio_temporal_point())
                                )
>>>>>>> 9afc11b0

    def step(self, action: PlatformAction) -> ArenaObservation:
        """Simulates the effects of choosing the given action in the system.
    Args:
        action: The action to take in the simulator.
    Returns:
        Arena Observation including platform state, true current at platform, forecasts
    """
        state = self.platform.simulate_step(action)
<<<<<<< HEAD

        self.state_trajectory = np.append(self.state_trajectory, np.expand_dims(np.array(state).squeeze(), axis=0), axis=0)
        self.action_trajectory = np.append(self.action_trajectory, np.expand_dims(np.array(action).squeeze(), axis=0), axis=0)

        return ArenaObservation(platform_state=state)
=======
        state_numpy = np.expand_dims(np.array([state.lon.deg, state.lat.deg]).squeeze(), axis=0)
        self.state_trajectory = np.append(self.state_trajectory, state_numpy, axis=0)
        action_numpy = np.expand_dims(np.array([action.magnitude, action.direction]).squeeze(), axis=0)
        self.action_trajectory = np.append(self.action_trajectory, action_numpy, axis=0)
        return ArenaObservation(platform_state=state,
                                true_current_at_state=self.ocean_field.get_ground_truth(state.to_spatio_temporal_point()),
                                forecasted_current_at_state=self.ocean_field.get_forecast(state.to_spatio_temporal_point()))
>>>>>>> 9afc11b0

    def do_nice_plot(self, x_T):
        data_store = simulation_utils.copernicusmarine_datastore('cmems_mod_glo_phy_anfc_merged-uv_PT1H-i', 'mmariuswiggert', 'tamku3-qetroR-guwneq')
        DS_currents = xr.open_dataset(data_store)[['uo', 'vo']].isel(depth=0)
        file_dicts = {'data_source_type': 'cop_opendap', 'content': DS_currents, 'grid_dict': Problem.derive_grid_dict_from_xarray(DS_currents)}

        plotting_utils.plot_2D_traj_over_currents(
            x_traj=self.state_trajectory.T,
            deg_around_x0_xT_box=0.5,
            x_T=x_T,
            x_T_radius=0.1,
            time=self.initial_state.date_time.timestamp(),
            file_dicts=file_dicts,
            ctrl_seq=self.action_trajectory.T,
            u_max=0.1
        )
<|MERGE_RESOLUTION|>--- conflicted
+++ resolved
@@ -95,17 +95,12 @@
         # and forth to numpy arrays when we want to?
         self.state_trajectory = np.expand_dims(np.array(platform_state).squeeze(), axis=0)
         self.action_trajectory = np.zeros(shape=(0, 2))
-<<<<<<< HEAD
-
-        return ArenaObservation(platform_state=platform_state)
-=======
         return ArenaObservation(platform_state=platform_state,
                                 true_current_at_state=self.ocean_field.get_ground_truth(
                                     self.initial_state.to_spatio_temporal_point()),
                                 forecasted_current_at_state=self.ocean_field.get_forecast(
                                     self.initial_state.to_spatio_temporal_point())
                                 )
->>>>>>> 9afc11b0
 
     def step(self, action: PlatformAction) -> ArenaObservation:
         """Simulates the effects of choosing the given action in the system.
@@ -115,21 +110,15 @@
         Arena Observation including platform state, true current at platform, forecasts
     """
         state = self.platform.simulate_step(action)
-<<<<<<< HEAD
 
         self.state_trajectory = np.append(self.state_trajectory, np.expand_dims(np.array(state).squeeze(), axis=0), axis=0)
         self.action_trajectory = np.append(self.action_trajectory, np.expand_dims(np.array(action).squeeze(), axis=0), axis=0)
 
-        return ArenaObservation(platform_state=state)
-=======
-        state_numpy = np.expand_dims(np.array([state.lon.deg, state.lat.deg]).squeeze(), axis=0)
-        self.state_trajectory = np.append(self.state_trajectory, state_numpy, axis=0)
-        action_numpy = np.expand_dims(np.array([action.magnitude, action.direction]).squeeze(), axis=0)
-        self.action_trajectory = np.append(self.action_trajectory, action_numpy, axis=0)
         return ArenaObservation(platform_state=state,
-                                true_current_at_state=self.ocean_field.get_ground_truth(state.to_spatio_temporal_point()),
-                                forecasted_current_at_state=self.ocean_field.get_forecast(state.to_spatio_temporal_point()))
->>>>>>> 9afc11b0
+                                true_current_at_state=self.ocean_field.get_ground_truth(
+                                    state.to_spatio_temporal_point()),
+                                forecasted_current_at_state=self.ocean_field.get_forecast(
+                                    state.to_spatio_temporal_point()))
 
     def do_nice_plot(self, x_T):
         data_store = simulation_utils.copernicusmarine_datastore('cmems_mod_glo_phy_anfc_merged-uv_PT1H-i', 'mmariuswiggert', 'tamku3-qetroR-guwneq')
