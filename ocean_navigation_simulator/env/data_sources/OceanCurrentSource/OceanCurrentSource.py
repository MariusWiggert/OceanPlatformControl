--- conflicted
+++ resolved
@@ -1,19 +1,16 @@
 import abc
 import datetime
-<<<<<<< HEAD
-from typing import List, NamedTuple, Sequence, AnyStr, Optional
-=======
 from typing import List, NamedTuple, Sequence, AnyStr, Optional, Union, Tuple, Any, Callable
 
 import matplotlib.pyplot
 import matplotlib.animation as animation
 from IPython.display import HTML
 from functools import partial
->>>>>>> e1419f2f
 from ocean_navigation_simulator.env.utils.units import get_posix_time_from_np64, get_datetime_from_np64
 from ocean_navigation_simulator.env.data_sources.DataField import DataField
 import casadi as ca
 import jax
+import matplotlib.pyplot as plt
 from jax import numpy as jnp
 import warnings
 import numpy as np
@@ -26,6 +23,7 @@
 from geopy.point import Point as GeoPoint
 from ocean_navigation_simulator.env.data_sources.OceanCurrentSource.OceanCurrentVector import OceanCurrentVector
 from ocean_navigation_simulator.env.data_sources.DataSources import DataSource, XarraySource
+from ocean_navigation_simulator.env.PlatformState import SpatioTemporalPoint
 
 
 # TODO: Ok to pass data with NaNs to check for out of bound with point data? Or fill with 0?
@@ -38,6 +36,7 @@
 # https://stackoverflow.com/questions/68170708/counting-consecutive-days-of-temperature-data
 # Via diff in pandas and checking if consistent
 # TODO: NaN handling as obstacles in the HJ planner would be really useful! (especially for analytical!)
+# TODO: Does not work well yet for getting the most recent forecast point data!
 
 
 class OceanCurrentSource(DataSource):
@@ -54,8 +53,6 @@
         self.u_curr_func = ca.interpolant('u_curr', 'linear', grid, array['water_u'].values.ravel(order='F'))
         self.v_curr_func = ca.interpolant('v_curr', 'linear', grid, array['water_v'].values.ravel(order='F'))
 
-<<<<<<< HEAD
-=======
     def add_traj_points(self, time_idx, ax):
         ax.scatter(time_idx)
         return ax
@@ -131,7 +128,6 @@
 
         return ax
 
->>>>>>> e1419f2f
 
 class OceanCurrentSourceXarray(OceanCurrentSource, XarraySource):
     def __init__(self, source_config_dict: dict):
@@ -167,26 +163,15 @@
             dataframe = dataframe.compute()
         return dataframe
 
-    def get_data_at_point(self, point: List[float], time: datetime.datetime) -> OceanCurrentVector:
-        """Function to get the OceanCurrentVector at a specific point.
-        Args:
-          point: Point in the respective used coordinate system e.g. [lon, lat] for geospherical or unitless for examples
-          time: absolute datetime object
+    def get_data_at_point(self, spatio_temporal_point: SpatioTemporalPoint) -> OceanCurrentVector:
+        """Function to get the OceanCurrentVector at a specific point using the interpolation functions.
+        Args:
+          spatio_temporal_point: SpatioTemporalPoint in the respective used coordinate system geospherical or unitless
         Returns:
           OceanCurrentVector
           """
-
-        # Step 1: get interpolated xr and make it explicit
-        currents_at_point = self.make_explicit(super().get_data_at_point(point, time))
-
-        u = currents_at_point['water_u'].data.item()
-        v = currents_at_point['water_u'].data.item()
-
-        if np.any(np.isnan([u, v])):
-            raise ValueError(
-                "Ocean current values at {} are nan, likely requested out of bound of the dataset.".format(point))
-
-        return OceanCurrentVector(u=u, v=v)
+        return OceanCurrentVector(u=self.u_curr_func(spatio_temporal_point.to_spatio_temporal_casadi_input()),
+                                  v=self.v_curr_func(spatio_temporal_point.to_spatio_temporal_casadi_input()))
 
 
 class ForecastFileSource(OceanCurrentSourceXarray):
@@ -209,11 +194,11 @@
         self.rec_file_idx = 0
         self.load_ocean_current_from_idx()
 
-    def get_currents_at_point(self, point: List[float], time: datetime.datetime) -> OceanCurrentVector:
+    def get_data_at_point(self, spatio_temporal_point: SpatioTemporalPoint) -> OceanCurrentVector:
         # Step 1: Make sure we use the most recent forecast available
-        self.check_for_most_recent_fmrc_dataframe(time)
-
-        return super().get_currents_at_point(point, time)
+        self.check_for_most_recent_fmrc_dataframe(SpatioTemporalPoint.date_time)
+
+        return super().get_data_at_point(spatio_temporal_point)
 
     def get_data_over_area(self, x_interval: List[float], y_interval: List[float],
                            t_interval: List[datetime.datetime],
@@ -361,9 +346,6 @@
         url = f'https://{database[1]}.cmems-du.eu/thredds/dodsC/{dataset}'
         data_store = xr.backends.PydapDataStore(open_url(url,
                                                          session=session))  # needs PyDAP >= v3.3.0 see https://github.com/pydap/pydap/pull/223/commits
-<<<<<<< HEAD
-    return data_store
-=======
     return data_store
 
 
@@ -373,5 +355,4 @@
                                 len(xarray['lon'].data))
     xarray['lat'] = np.linspace(xarray['lat'].data[0], xarray['lat'].data[-1],
                                 len(xarray['lat'].data))
-    return xarray
->>>>>>> e1419f2f
+    return xarray