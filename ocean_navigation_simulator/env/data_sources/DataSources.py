--- conflicted
+++ resolved
@@ -1,24 +1,24 @@
 """The abstract base class for all Data Sources.
 Implements a lot of shared functionality such as
 """
-<<<<<<< HEAD
-=======
 import matplotlib.pyplot
 from IPython.display import HTML
 import matplotlib.animation as animation
 import os
 from functools import partial
->>>>>>> e1419f2f
 
 from ocean_navigation_simulator.env.data_sources.OceanCurrentSource import OceanCurrentSource
 from ocean_navigation_simulator.env.utils import units
 from ocean_navigation_simulator.env.PlatformState import PlatformState, SpatioTemporalPoint, SpatialPoint
+import matplotlib.pyplot as plt
 import warnings
 import datetime
 from typing import List, NamedTuple, Sequence, AnyStr, Optional, Tuple, Union, Any, Callable
 import numpy as np
 import xarray as xr
 import abc
+import cartopy.crs as ccrs
+import cartopy.feature as cfeature
 
 
 class DataSource(abc.ABC):
@@ -113,18 +113,14 @@
         grid_dict = {
             "t_range": [units.get_datetime_from_np64(np64) for np64 in [xrDF["time"].data[0], xrDF["time"].data[-1]]],
             "y_range": [xrDF["lat"].data[0], xrDF["lat"].data[-1]],
-            'y_grid': xrDF["lat"].data,
+            # 'y_grid': xrDF["lat"].data,
             "x_range": [xrDF["lon"].data[0], xrDF["lon"].data[-1]],
-            'x_grid': xrDF["lon"].data,
-            't_grid': [units.get_posix_time_from_np64(np64) for np64 in xrDF["time"].data]
+            # 'x_grid': xrDF["lon"].data,
+            # 't_grid': [units.get_posix_time_from_np64(np64) for np64 in xrDF["time"].data]
             # 'spatial_land_mask': np.ma.masked_invalid(xrDF.variables['water_u'].data[0, :, :]).mask
-<<<<<<< HEAD
-            }
-=======
             'spatial_res': xrDF["lat"].data[1] - xrDF["lat"].data[0],
             'temporal_res': (xrDF["time"].data[1] - xrDF["time"].data[0]) / np.timedelta64(1, 's')
         }
->>>>>>> e1419f2f
 
         return grid_dict
 
@@ -143,15 +139,6 @@
             raise ValueError("The starting time {} is not in the array.".format(t_interval[0]))
 
         # Step 2: Data partially not in the array check
-<<<<<<< HEAD
-        if array.coords['lat'].data[0] > y_interval[0] or array.coords['lat'].data[-1] < y_interval[1]:
-            warnings.warn("Part of the y requested area is outside of file.", RuntimeWarning)
-        if array.coords['lon'].data[0] > x_interval[0] or array.coords['lon'].data[-1] < x_interval[1]:
-            warnings.warn("Part of the x requested area is outside of file.", RuntimeWarning)
-        if units.get_datetime_from_np64(array.coords['time'].data[-1]) < t_interval[1]:
-            warnings.warn("The final time is not part of the subset.".format(t_interval[1]), RuntimeWarning)
-
-=======
         # if array.coords['lat'].data[0] > y_interval[0] or array.coords['lat'].data[-1] < y_interval[1]:
         #     warnings.warn(f"Part of the y requested area is outside of file(file: [{array.coords['lat'].data[-1]}, {array.coords['lat'].data[0]}], requested: [{y_interval[0]}, {y_interval[1]}]).", RuntimeWarning)
         # if array.coords['lon'].data[0] > x_interval[0] or array.coords['lon'].data[-1] < x_interval[1]:
@@ -201,7 +188,6 @@
         grid_lines.right_labels = False
         ax.add_feature(cfeature.LAND, zorder=3, edgecolor='black')
         return ax
->>>>>>> e1419f2f
 
     def bound_spatial_temporal_resolution(self, x_interval: List[float], y_interval: List[float],
                                           max_spatial_n: Optional[int] = None, max_temp_n: Optional[int] = None) -> \
@@ -404,22 +390,17 @@
         self.DataArray = None  # The xarray containing the raw data (if not an analytical function)
         self.grid_dict, self.casadi_grid_dict = [None] * 2
 
-    def get_data_at_point(self, point: List[float], time: datetime.datetime) -> xr:
+    def get_data_at_point(self, spatio_temporal_point: SpatioTemporalPoint) -> xr:
         """Function to get the data at a specific point.
         Args:
-          point: Point in the respective used coordinate system e.g. [lon, lat] for geospherical or unitless for examples
-          time: absolute datetime object
+          spatio_temporal_point: SpatioTemporalPoint in the respective used coordinate system geospherical or unitless
         Returns:
           xr object that is then processed by the respective data source for its purpose
           """
-<<<<<<< HEAD
-        return self.DataArray.interp(time=np.datetime64(time), lon=point[0], lat=point[1], method='linear')
-=======
 
         return self.DataArray.interp(time=np.datetime64(spatio_temporal_point.date_time),
                                      lon=spatio_temporal_point.lon.deg, lat=spatio_temporal_point.lat.deg,
                                      method='linear')
->>>>>>> e1419f2f
 
     def get_data_over_area(self, x_interval: List[float], y_interval: List[float],
                            t_interval: List[datetime.datetime],
@@ -546,25 +527,24 @@
             """
 
     @abc.abstractmethod
-    def get_data_at_point(self, point: List[float], time: datetime) -> xr:
+    def get_data_at_point(self, spatio_temporal_point: SpatioTemporalPoint) -> xr:
         """Function to get the data at a specific point.
         Args:
-          point: Point in the respective used coordinate system e.g. [lon, lat] for geospherical or unitless for examples
-          time: absolute datetime object
+          spatio_temporal_point: SpatioTemporalPoint in the respective used coordinate system geospherical or unitless
         Returns:
           xr object that is then processed by the respective data source for its purpose
           """
         raise NotImplementedError
 
     def get_data_over_area(self, x_interval: List[float], y_interval: List[float],
-                           t_interval: List[datetime.datetime],
+                           t_interval: List[Union[datetime.datetime, float]],
                            spatial_resolution: Optional[float] = None,
                            temporal_resolution: Optional[float] = None) -> xr:
         """Function to get the the raw current data over an x, y, and t interval.
         Args:
           x_interval: List of the lower and upper x area in the respective coordinate units [x_lower, x_upper]
           y_interval: List of the lower and upper y area in the respective coordinate units [y_lower, y_upper]
-          t_interval: List of the lower and upper datetime requested [t_0, t_T] in datetime
+          t_interval: List of the lower and upper datetime requested [t_0, t_T] in datetime or posix.
           spatial_resolution: spatial resolution in the same units as x and y interval
           temporal_resolution: temporal resolution in seconds
         Returns:
@@ -576,11 +556,8 @@
             t_interval_posix = [time.timestamp() for time in t_interval]
         else:
             t_interval_posix = t_interval
-<<<<<<< HEAD
-=======
             t_interval = [datetime.datetime.fromtimestamp(posix, tz=datetime.timezone.utc) for posix in
                           t_interval_posix]
->>>>>>> e1419f2f
 
         # Get the coordinate vectors to calculate the analytical function over
         grids_dict = self.get_grid_dict(x_interval, y_interval, t_interval_posix,
@@ -624,7 +601,8 @@
                           min(y_interval[1], self.y_domain[1])]
 
         return {"y_range": y_interval, "x_range": x_interval,
-                "t_range": [datetime.datetime.fromtimestamp(t, tz=datetime.timezone.utc) for t in t_interval]}
+                "t_range": [datetime.datetime.fromtimestamp(t, tz=datetime.timezone.utc) for t in t_interval],
+                "temporal_res": self.temporal_resolution, "spatial_res": self.spatial_resolution}
 
     def get_grid_dict(self, x_interval: Optional[List[float]] = None, y_interval: Optional[List[float]] = None,
                       t_interval: Optional[List[float]] = None,
@@ -641,20 +619,18 @@
 
         # Step 2: Get the grids with the respective resolutions
         # Step 2.1 Spatial coordinate vectors with desired resolution
-        lo_hi_vec = [[lon, lat] for lon, lat in zip(ranges_dict['x_range'], ranges_dict['y_range'])]
         # The + spatial_resolution is a hacky way to include the endpoint. We want a regular grid hence the floor to two decimals.
-        spatial_vectors = [np.arange(start=np.floor(l*100)/100, stop=h + spatial_resolution, step=spatial_resolution) for l, h in
-                              zip(lo_hi_vec[0], lo_hi_vec[1])]
+        x_vector = np.arange(start=np.floor(ranges_dict['x_range'][0] * 100) / 100,
+                             stop=ranges_dict['x_range'][1] + 1.1 * spatial_resolution, step=spatial_resolution)
+        y_vector = np.arange(start=np.floor(ranges_dict['y_range'][0] * 100) / 100,
+                             stop=ranges_dict['y_range'][1] + 1.1 * spatial_resolution, step=spatial_resolution)
+
         # Step 2.2 Temporal grid in POSIX TIME. We want a regular grid hence the floor to two decimals.
-<<<<<<< HEAD
-        t_grid = np.arange(start=np.floor((t_interval[0] - temporal_resolution)*100)/100, stop=t_interval[1] + temporal_resolution, step=temporal_resolution)
-=======
         t_grid = np.arange(start=np.floor((t_interval[0] - temporal_resolution) * 100) / 100,
                            stop=t_interval[1] + 1.1 * temporal_resolution, step=temporal_resolution)
->>>>>>> e1419f2f
-
-        return {'x_grid': spatial_vectors[0],
-                'y_grid': spatial_vectors[1],
+
+        return {'x_grid': x_vector,
+                'y_grid': y_vector,
                 't_grid': t_grid}
 
     def is_boundary(self, lon: Union[float, np.array], lat: Union[float, np.array],
