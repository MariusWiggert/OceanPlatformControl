"""The abstract base class for all Data Sources.
Implements a lot of shared functionality such as
"""
import matplotlib.pyplot
from IPython.display import HTML
import matplotlib.animation as animation
import os
from functools import partial

from ocean_navigation_simulator.env.data_sources.OceanCurrentSource import OceanCurrentSource
from ocean_navigation_simulator.env.utils import units
from ocean_navigation_simulator.env.PlatformState import PlatformState, SpatioTemporalPoint, SpatialPoint
import matplotlib.pyplot as plt
import warnings
import datetime
from typing import List, NamedTuple, Sequence, AnyStr, Optional, Tuple, Union, Any, Callable
import numpy as np
import xarray as xr
import abc
import cartopy.crs as ccrs
import cartopy.feature as cfeature


class DataSource(abc.ABC):
    """Base class for various data sources."""

    @abc.abstractmethod
    def initialize_casadi_functions(self, grid: List[List[float]], array: xr) -> None:
        """DataSource specific function to initialize the casadi functions needed.
        Args:
          grid:     list of the 3 grids [time, y_grid, x_grid] for the xr data
          array:    xarray object containing the sub-setted data for the next cached round
        """

    def check_for_casadi_dynamics_update(self, state: PlatformState, verbose: bool = False) -> bool:
        """Function to check if our cached casadi dynamics need an update because x_t is outside of the area.
            Args:
                state: Platform State to check if we have a working casadi function [x, y, battery, mass, posix_time]
            """
        out_x_range = not (self.casadi_grid_dict['x_range'][0] < state.lon.deg < self.casadi_grid_dict['x_range'][1])
        out_y_range = not (self.casadi_grid_dict['y_range'][0] < state.lat.deg < self.casadi_grid_dict['y_range'][1])
        out_t_range = not (self.casadi_grid_dict['t_range'][0] <= state.date_time < self.casadi_grid_dict['t_range'][1])

        if out_x_range or out_y_range or out_t_range:
<<<<<<< HEAD
            if out_x_range:
                print(
                    f'Updating Interpolation (X: {self.casadi_grid_dict["x_range"][0]}, {state.lon.deg}, {self.casadi_grid_dict["x_range"][1]}')
            if out_y_range:
                print(
                    f'Updating Interpolation (Y: {self.casadi_grid_dict["y_range"][0]}, {state.lat.deg}, {self.casadi_grid_dict["y_range"][1]}')
            if out_t_range:
                print(
                    f'Updating Interpolation (T: {self.casadi_grid_dict["t_range"][0]}, {state.date_time}, {self.casadi_grid_dict["t_range"][1]}')
=======
            if verbose:
                if out_x_range:
                    print(
                        f'Updating Interpolation (X: {self.casadi_grid_dict["x_range"][0]}, {state.lon.deg}, {self.casadi_grid_dict["x_range"][1]}')
                if out_y_range:
                    print(
                        f'Updating Interpolation (Y: {self.casadi_grid_dict["y_range"][0]}, {state.lat.deg}, {self.casadi_grid_dict["y_range"][1]}')
                if out_t_range:
                    print(
                        f'Updating Interpolation (T: {self.casadi_grid_dict["t_range"][0]}, {state.date_time}, {self.casadi_grid_dict["t_range"][1]}')
>>>>>>> 616371a4

            self.update_casadi_dynamics(state)
            return True
        return False

    def update_casadi_dynamics(self, state: PlatformState) -> None:
        """Function to update casadi_dynamics which means we fit an interpolant to grid data.
        Note: this can be overwritten in child-classes e.g. when an analytical function is available.
        Args:
          state: Platform State object containing [x, y, battery, mass, time] to update around
        """

        # Step 1: Create the intervals to query data for
        t_interval, y_interval, x_interval, = self.convert_to_x_y_time_bounds(
            x_0=state.to_spatio_temporal_point(), x_T=state.to_spatial_point(),
            deg_around_x0_xT_box=self.source_config_dict['casadi_cache_settings']['deg_around_x_t'],
            temp_horizon_in_s=self.source_config_dict['casadi_cache_settings']['time_around_x_t'])

        # Step 2: Get the data from itself and update casadi_grid_dict
        xarray = self.get_data_over_area(x_interval, y_interval, t_interval)
        self.casadi_grid_dict = self.get_grid_dict_from_xr(xarray)

        # Step 3: Set up the grid
        grid = [
            units.get_posix_time_from_np64(xarray.coords['time'].values),
            xarray.coords['lat'].values,
            xarray.coords['lon'].values
        ]

        self.initialize_casadi_functions(grid, xarray)

    @staticmethod
    def convert_to_x_y_time_bounds(x_0: SpatioTemporalPoint, x_T: SpatialPoint,
                                   deg_around_x0_xT_box: float, temp_horizon_in_s: float):
        """ Helper function for spatio-temporal subsetting
        Args:
            x_0: SpatioTemporalPoint
            x_T: SpatialPoint goal locations
            deg_around_x0_xT_box: buffer around the box in degree
            temp_horizon_in_s: maximum temp_horizon to look ahead of x_0 time in seconds

        Returns:
            t_interval: if time-varying: [t_0, t_T] as utc datetime objects
                        where t_0 and t_T are the start and end respectively
            lat_bnds: [y_lower, y_upper] in degrees
            lon_bnds: [x_lower, x_upper] in degrees
        """
        t_interval = [x_0.date_time, x_0.date_time + datetime.timedelta(seconds=temp_horizon_in_s)]
        lon_bnds = [min(x_0.lon.deg, x_T.lon.deg) - deg_around_x0_xT_box,
                    max(x_0.lon.deg, x_T.lon.deg) + deg_around_x0_xT_box]
        lat_bnds = [min(x_0.lat.deg, x_T.lat.deg) - deg_around_x0_xT_box,
                    max(x_0.lat.deg, x_T.lat.deg) + deg_around_x0_xT_box]

        return t_interval, lat_bnds, lon_bnds

    @staticmethod
    def get_grid_dict_from_xr(xrDF: xr) -> dict:
        """Helper function to extract the grid dict from an xrarray"""

        grid_dict = {
            "t_range": [units.get_datetime_from_np64(np64) for np64 in [xrDF["time"].data[0], xrDF["time"].data[-1]]],
            "y_range": [xrDF["lat"].data[0], xrDF["lat"].data[-1]],
            # 'y_grid': xrDF["lat"].data,
            "x_range": [xrDF["lon"].data[0], xrDF["lon"].data[-1]],
            # 'x_grid': xrDF["lon"].data,
            # 't_grid': [units.get_posix_time_from_np64(np64) for np64 in xrDF["time"].data]
            # 'spatial_land_mask': np.ma.masked_invalid(xrDF.variables['water_u'].data[0, :, :]).mask
            'spatial_res': xrDF["lat"].data[1] - xrDF["lat"].data[0],
            'temporal_res': (xrDF["time"].data[1] - xrDF["time"].data[0]) / np.timedelta64(1, 's')
        }

        return grid_dict

    @staticmethod
    def array_subsetting_sanity_check(array: xr, x_interval: List[float], y_interval: List[float],
                                      t_interval: List[datetime.datetime]):
        """Advanced Check if admissible subset and warning of partially being out of bound in space or time."""
        # Step 1: collateral check is any dimension 0?
        if 0 in (len(array.coords['lat']), len(array.coords['lon']), len(array.coords['time'])):
            # check which dimension for more informative errors
            if len(array.coords['time']) == 0:
                raise ValueError("None of the requested t_interval is in the file.")
            else:
                raise ValueError("None of the requested spatial area is in the file.")
        if units.get_datetime_from_np64(array.coords['time'].data[0]) > t_interval[0]:
            raise ValueError("The starting time {} is not in the array.".format(t_interval[0]))

        # Step 2: Data partially not in the array check
<<<<<<< HEAD
        # if array.coords['lat'].data[0] > y_interval[0] or array.coords['lat'].data[-1] < y_interval[1]:
        #     warnings.warn(f"Part of the y requested area is outside of file(file: [{array.coords['lat'].data[-1]}, {array.coords['lat'].data[0]}], requested: [{y_interval[0]}, {y_interval[1]}]).", RuntimeWarning)
        # if array.coords['lon'].data[0] > x_interval[0] or array.coords['lon'].data[-1] < x_interval[1]:
        #     warnings.warn(f"Part of the x requested area is outside of file (file: [{array.coords['lon'].data[-1]}, {array.coords['lon'].data[0]}], requested: [{x_interval[0]}, {x_interval[1]}]).", RuntimeWarning)
        # if units.get_datetime_from_np64(array.coords['time'].data[-1]) < t_interval[1]:
        #     warnings.warn("The final time is not part of the subset.".format(t_interval[1]), RuntimeWarning)
=======
        if array.coords['lat'].data[0] > y_interval[0] or array.coords['lat'].data[-1] < y_interval[1]:
            warnings.warn("Part of the y requested area is outside of file.", RuntimeWarning)
        if array.coords['lon'].data[0] > x_interval[0] or array.coords['lon'].data[-1] < x_interval[1]:
            warnings.warn("Part of the x requested area is outside of file.", RuntimeWarning)
        if units.get_datetime_from_np64(array.coords['time'].data[-1]) < t_interval[1]:
            warnings.warn("The final time is not part of the subset.".format(t_interval[1]), RuntimeWarning)
>>>>>>> 616371a4

    def plot_data_at_time_over_area(self, time: Union[datetime.datetime, float],
                                    x_interval: List[float], y_interval: List[float],
                                    spatial_res: Optional[float] = None,
                                    return_ax: Optional[bool] = False,
                                    **kwargs):
        """Plot the data at a specific time over an area defined by the x and y intervals.
        Args:
          time: timefor which to plot the data either posix or datetime.datetime object
          x_interval:       List of the lower and upper x area in the respective coordinate units [x_lower, x_upper]
          y_interval:       List of the lower and upper y area in the respective coordinate units [y_lower, y_upper]
          spatial_res:      Per default (None) the data_source resolution is used otherwise the selected one.
          return_ax:         if True returns ax, otherwise renders plots with plt.show()
          **kwargs:          Further keyword arguments for more specific setting, see plot_currents_from_2d_xarray.
        """

        # format to datetime object
        if not isinstance(time, datetime.datetime):
            time = datetime.datetime.fromtimestamp(time, tz=datetime.timezone.utc)

        # Step 1: get the area data
        area_xarray = self.get_data_over_area(x_interval, y_interval, [time, time + datetime.timedelta(seconds=1)],
                                              spatial_resolution=spatial_res)

        # interpolate to specific time
        atTimeArray = area_xarray.interp(time=time.replace(tzinfo=None))

        # Plot the current field
        ax = self.plot_data_from_xarray(time_idx=0, xarray=atTimeArray, **kwargs)
        if return_ax:
            return ax
        else:
            plt.show()

    @staticmethod
    def set_up_geographic_ax() -> matplotlib.pyplot.axes:
        """Helper function to set up a geographic ax object to plot on."""
        ax = plt.axes(projection=ccrs.PlateCarree())
        grid_lines = ax.gridlines(draw_labels=True, zorder=5)
        grid_lines.top_labels = False
        grid_lines.right_labels = False
        ax.add_feature(cfeature.LAND, zorder=3, edgecolor='black')
        return ax

    def bound_spatial_temporal_resolution(self, x_interval: List[float], y_interval: List[float],
                                          max_spatial_n: Optional[int] = None, max_temp_n: Optional[int] = None) -> \
            Tuple[Union[float, Any], Any]:
        """Helper Function to upper bound the resolutions for plotting.
            Args:
                x_interval:       List of the lower and upper x area in the respective coordinate units [x_lower, x_upper]
                y_interval:       List of the lower and upper y area in the respective coordinate units [y_lower, y_upper]
                max_spatial_n:    Per default the data_source resolution is used. If that is too much, downscaled to this.
                max_temp_n:       Per default the data_source temp resolution is used. If too many, we downscale it.
            Returns:
                spatial_res:       None or adjusted spatial resolution
                temporal_res:      None or adjusted spatial resolution
        """
        # Per default we leave it as None to minimize compute
        spatial_res, temporal_res = [None] * 2
        # Check if spatial sub-setting would give more than max_spatial_n
        if max_spatial_n is not None:
            n_x = (x_interval[1] - x_interval[0]) / self.grid_dict['spatial_res']
            n_y = (y_interval[1] - y_interval[0]) / self.grid_dict['spatial_res']
            max_data_n = max(n_y, n_x)
            # adjust spatial resolution
            if max_data_n > max_spatial_n:
                spatial_res = (max_data_n / max_spatial_n) * self.grid_dict['spatial_res']

        # Check if temporal sub-setting would give more than max_temp_n
        if max_temp_n is not None:
            n_t = (x_interval[1] - x_interval[0]) / self.grid_dict['temporal_res']
            # adjust temporal resolution
            if n_t > max_temp_n:
                spatial_res = (n_t / max_temp_n) * self.grid_dict['temporal_res']

        return spatial_res, temporal_res

    @staticmethod
    def render_animation(animation_object: Any, fps: int = 10, output: AnyStr = None):
        """Helper Function to render animations once created.
            Args:
                animation_object:       Matplotlib Animation object
                fps:                    Frames per Second
                output:                 How to output the animation. Options are either saved to file or via html in jupyter/safari.
                                        Strings in {'*.mp4', '*.gif', 'safari', 'jupyter'}
        """
        # Now render it to a file
        with warnings.catch_warnings():
            warnings.simplefilter("ignore")
            if output in ['safari', 'jupyter']:
                ani_html = HTML(animation_object.to_html5_video())
                # Render using safari (only used because of Pycharm local testing)
                if output == 'safari':
                    with open("data_animation.html", "w") as file:
                        file.write(ani_html.data)
                        os.system(
                            'open "/Applications/Safari.app" ' + '"' + os.path.realpath(
                                "data_animation.html") + '"')
                else:  # visualize in Jupyter directly
                    plt.close()
                    return ani_html
            elif '.gif' in output:
                animation_object.save(output, writer=animation.PillowWriter(fps=fps))
                plt.close()
            elif '.mp4' in output:
                animation_object.save(output, writer=animation.FFMpegWriter(fps=fps))
                plt.close()
            else:
                raise ValueError(
                    "save_as_filename can be either None (for HTML rendering) or filepath and name needs to"
                    "contain either '.gif' or '.mp4' to specify the format and desired file location.")

    def plot_data_from_xarray(self, time_idx: int, xarray: xr, var_to_plot: AnyStr = None,
                              vmin: Optional[float] = None, vmax: Optional[float] = None,
                              alpha: Optional[float] = 1., reset_plot: Optional[bool] = False,
                              figsize: Tuple[int] = (6, 6)) -> matplotlib.pyplot.axes:
        """Base function to plot a specific var_to_plot of the x_array. If xarray has a time-dimension time_idx is selected,
        if xarray's time dimension is already collapsed (e.g. after interpolation) it's directly plotted.
        All other functions build on top of it, it creates the ax object and returns it.
        Args:
            time_idx:          time-idx to select from the xarray (only if it has time dimension)
            xarray:            xarray object containing the grids and data
            var_to_plot:       a string of the variable to plot
            vmin:              minimum current magnitude used for colorbar (float)
            vmax:              maximum current magnitude used for colorbar (float)
            alpha:             alpha of the current magnitude color visualization
            reset_plot:        if True the current figure is re-setted otherwise a new figure created (used for animation)
            figsize:           size of the figure
        Returns:
            ax                 matplotlib.pyplot.axes object
        """
        # reset plot this is needed for matplotlib.animation
        if reset_plot:
            plt.clf()
        else:  # create a new figure object where this is plotted
            fig = plt.figure(figsize=figsize)

        # Get data variable if not provided
        if var_to_plot is None:
            var_to_plot = list(xarray.keys())[0]

        # Step 1: Make the data ready for plotting
        # check if time-dimension already collapsed or not yet
        if xarray['time'].size != 1:
            xarray = xarray.isel(time=time_idx)
        time = units.get_datetime_from_np64(xarray['time'].data)

        # Step 2: Create ax object
        if self.source_config_dict['use_geographic_coordinate_system']:
            ax = self.set_up_geographic_ax()
            time_string = "Time: " + time.strftime('%Y-%m-%d %H:%M:%S UTC')
        else:  # Non-dimensional
            ax = plt.axes()
            time_string = "Time: {time:.2f}".format(time=time.timestamp())

        # plot data for the specific variable
        if vmax is None:
            vmax = xarray[var_to_plot].max()
        if vmin is None:
            vmin = xarray[var_to_plot].min()
        xarray[var_to_plot].plot(cmap='viridis', vmin=vmin, vmax=vmax, alpha=alpha, ax=ax)

        # Label the title
        ax.set_title("Field: {f} \n Variable: {var} \n at Time: {t}".format(
            f=self.source_config_dict['field'],
            var=var_to_plot,
            t=time_string))

        return ax

    def animate_data(self, x_interval: List[float], y_interval: List[float],
                     t_interval: List[Union[datetime.datetime, float]],
                     spatial_res: Optional[float] = None, temporal_res: Optional[float] = None,
                     add_ax_func: Optional[Callable] = None,
                     fps: int = 10, output: AnyStr = "data_animation.mp4", **kwargs):
        """Basis function to animate data over a specific area and time interval.
            Args:
              x_interval:       List of the lower and upper x area in the respective coordinate units [x_lower, x_upper]
              y_interval:       List of the lower and upper y area in the respective coordinate units [y_lower, y_upper]
              t_interval:       List of the lower and upper time either datetime.datetime or posix.
              spatial_res:      Per default (None) the data_source resolution is used otherwise the selected one.
              temporal_res:     Per default (None) the data_source temp resolution is used otherwise the selected one.
              add_ax_func:      function handle what to add on top of the current visualization
                                signature needs to be such that it takes an axis object and time as input
                                e.g. def add(ax, time, x=10, y=4): ax.scatter(x,y) always adds a point at (10, 4)
              var_to_plot:      The variable to be plotted. If None default settings for the field is used.
              fps:              Frames per second
              output:           How to output the animation. Options are either saved to file or via html in jupyter/safari.
                                Strings in {'*.mp4', '*.gif', 'safari', 'jupyter'}
              **kwargs:         Further keyword arguments for plotting(see plot_currents_from_xarray)
        """

        # Step 1: get the data_subset for plotting
        xarray = self.get_data_over_area(
            x_interval=x_interval, y_interval=y_interval,
            t_interval=t_interval, spatial_resolution=spatial_res, temporal_resolution=temporal_res)

        # Calculate min and max over the full tempo-spatial array
        if self.source_config_dict['field'] == 'OceanCurrents':
            # get rounded up vmax across the whole dataset (with ` decimals)
            xarray = xarray.assign(magnitude=lambda x: (x.water_u ** 2 + x.water_v ** 2) ** 0.5)
            vmax = round(xarray['magnitude'].max().item() + 0.049, 1)
            vmin = 0
        else:
            vmax = units.round_to_sig_digits(xarray[list(xarray.keys())[0]].max().item(), sig_digit=2)
            vmin = units.round_to_sig_digits(xarray[list(xarray.keys())[0]].min().item(), sig_digit=2)

        # create global figure object where the animation happens
        if 'figsize' in kwargs:
            fig = plt.figure(figsize=kwargs['figsize'])
        else:
            fig = plt.figure(figsize=(12, 12))

        # create a partial function with most variables already set for the animation loop to call
        if add_ax_func is not None:
            # define full function for rendering the frame
            def full_plot_func(time_idx):
                # plot underlying currents at time
                ax = self.plot_data_from_xarray(time_idx=time_idx, xarray=xarray, vmin=vmin, vmax=vmax,
                                                reset_plot=True, **kwargs)
                # extract the posix time
                posix_time = units.get_posix_time_from_np64(xarray['time'].data[time_idx])
                # add the ax_adding_func
                add_ax_func(ax, posix_time)

            # create partial func from the full_function
            render_frame = partial(full_plot_func)
        else:
            render_frame = partial(self.plot_data_from_xarray, xarray=xarray, vmin=vmin, vmax=vmax,
                                   reset_plot=True, **kwargs)

        # create animation function object (it's not yet executed)
        ani = animation.FuncAnimation(fig, func=render_frame, frames=np.arange(xarray['time'].size), repeat=False)

        # render the animation with the keyword arguments
        self.render_animation(animation_object=ani, output=output, fps=fps)


# Two types of data sources: analytical and xarray based ones -> need different default functions, used via mixin
class XarraySource(abc.ABC):
    def __init__(self, source_config_dict: dict):
        self.source_config_dict = source_config_dict
        self.DataArray = None  # The xarray containing the raw data (if not an analytical function)
        self.grid_dict, self.casadi_grid_dict = [None] * 2

    def get_data_at_point(self, spatio_temporal_point: SpatioTemporalPoint) -> xr:
        """Function to get the data at a specific point.
        Args:
          spatio_temporal_point: SpatioTemporalPoint in the respective used coordinate system geospherical or unitless
        Returns:
          xr object that is then processed by the respective data source for its purpose
          """

        return self.DataArray.interp(time=np.datetime64(spatio_temporal_point.date_time),
                                     lon=spatio_temporal_point.lon.deg, lat=spatio_temporal_point.lat.deg,
                                     method='linear')

    def get_data_over_area(self, x_interval: List[float], y_interval: List[float],
                           t_interval: List[datetime.datetime],
                           spatial_resolution: Optional[float] = None,
                           temporal_resolution: Optional[float] = None) -> xr:
        """Function to get the the raw current data over an x, y, and t interval.
        Args:
          x_interval: List of the lower and upper x area in the respective coordinate units [x_lower, x_upper]
          y_interval: List of the lower and upper y area in the respective coordinate units [y_lower, y_upper]
          t_interval: List of the lower and upper datetime requested [t_0, t_T] in datetime
          spatial_resolution: spatial resolution in the same units as x and y interval
          temporal_resolution: temporal resolution in seconds
        Returns:
          data_array     in xarray format that contains the grid and the values (land is NaN)
        """
        # Step 1: Subset the xarray accordingly
        # Step 1.1 include buffers around of the grid granularity (assuming regular grid axis)
        dt = self.DataArray['time'][1] - self.DataArray['time'][0]
        t_interval_extended = [np.datetime64(t_interval[0].replace(tzinfo=None)) - dt,
                               np.datetime64(t_interval[1].replace(tzinfo=None)) + dt]
        dlon = self.DataArray['lon'][1] - self.DataArray['lon'][0]
        x_interval_extended = [x_interval[0] - dlon, x_interval[1] + dlon]
        dlat = self.DataArray['lat'][1] - self.DataArray['lat'][0]
        y_interval_extended = [y_interval[0] - dlat, y_interval[1] + dlat]
        subset = self.DataArray.sel(
            time=slice(t_interval_extended[0], t_interval_extended[1]),
            lon=slice(x_interval_extended[0], x_interval_extended[1]),
            lat=slice(y_interval_extended[0], y_interval_extended[1]))

        # Step 3: Do a sanity check for the sub-setting before it's used outside and leads to errors
        DataSource.array_subsetting_sanity_check(subset, x_interval, y_interval, t_interval)

        # Step 4: perform interpolation to a specific resolution if requested
        if spatial_resolution is not None or temporal_resolution is not None:
            subset = self.interpolate_in_space_and_time(subset, spatial_resolution, temporal_resolution)

        return subset

    @staticmethod
    def interpolate_in_space_and_time(array: xr, spatial_resolution: Optional[float],
                                      temporal_resolution: Optional[float]) -> xr:
        """Helper function for temporal and spatial interpolation"""
        # Run temporal interpolation
        if temporal_resolution is not None:
            time_grid = np.arange(start=array['time'][0].data, stop=array['time'][-1].data,
                                  step=np.timedelta64(temporal_resolution, 's'))
            array = array.interp(time=time_grid, method='linear')

        # Run spatial interpolation
        if spatial_resolution is not None:
            lat_grid = np.arange(start=array['lat'][0].data, stop=array['lat'][-1].data,
                                 step=spatial_resolution)
            lon_grid = np.arange(start=array['lon'][0].data, stop=array['lon'][-1].data,
                                 step=spatial_resolution)
            array = array.interp(
                lon=lon_grid,
                lat=lat_grid, method='linear')

        return array


class AnalyticalSource(abc.ABC):
    def __init__(self, source_config_dict: dict):
        """Class for Analytical Ocean Current Sources
            Args:
              source_config_dict: dict the key 'source_settings' to a dict with the relevant specific settings
                The general AnalyticalSource requires the following keys, the explicit analytical currents some extra.
                    spatial_domain:
                            a list e..g [np.array([-0.1, -0.1]), np.array([2.1, 1.1])],
                    temporal_domain:
                            a list e.g. [-10, 1000] of the temporal domain in units (will internally be seconds)
                    spatial_resolution:
                            a float as the default spatial_resolution in degree
                    temporal_resolution:
                            a float as the default temporal_resolution in seconds
                    boundary_buffers (Optional, Default is [0, 0]
                            Margin to buffer the spatial domain with obstacles as boundary conditions e.g. [0.2, 0.2]
                            Note: this is only required for OceanCurrent Analytical Sources that HJ Reachability runs stable.
        """
        self.source_config_dict = source_config_dict
        self.grid_dict, self.casadi_grid_dict = [None] * 2

        # Step 1: Some basic initializations
        # adjust spatial domain by boundary buffer
        if 'boundary_buffers' not in source_config_dict['source_settings']:
            self.spatial_boundary_buffers = np.array([0., 0.])
        else:
            self.spatial_boundary_buffers = np.array(source_config_dict['source_settings']['boundary_buffers'])
        self.x_domain = [x + self.spatial_boundary_buffers[0] * (-1) ** i for x, i in
                         zip(source_config_dict['source_settings']['x_domain'], [1, 2])]
        self.y_domain = [y + self.spatial_boundary_buffers[1] * (-1) ** i for y, i in
                         zip(source_config_dict['source_settings']['y_domain'], [1, 2])]
        # set the temp_domain_posix
        if isinstance(source_config_dict['source_settings']['temporal_domain'][0], datetime.datetime):
            # Assume it's utc if not correct it
            self.temp_domain_posix = [t.replace(tzinfo=datetime.timezone.utc).timestamp()
                                      for t in source_config_dict['source_settings']['temporal_domain']]
        else:
            self.temp_domain_posix = source_config_dict['source_settings']['temporal_domain']
        # Set the default resolutions (used when none is provided in get_data_over_area)
        self.spatial_resolution = source_config_dict['source_settings']['spatial_resolution']
        self.temporal_resolution = source_config_dict['source_settings']['temporal_resolution']

        # Step 3: derive a general grid_dict
        self.grid_dict = self.get_ranges_dict()

    @abc.abstractmethod
    def create_xarray(self, grids_dict: dict, data_tuple: Tuple) -> xr:
        """Function to create an xarray from the data tuple and grid dict
            Args:
              data_tuple: tuple containing the data of the source as numpy array
              grids_dict: containing ranges and grids of x, y, t dimension
            Returns:
              xr     an xarray containing both the grid and data
            """

    @abc.abstractmethod
    def map_analytical_function_over_area(self, grids_dict: dict):
        """Function to map the analytical function over an area with the spatial states and grid_dict times.
            Args:
              grids_dict: containing grids of x, y, t dimension
            Returns:
              data     containing the data in whatever format as numpy array (not yet in xarray form) e.g. Tuple
            """

    @abc.abstractmethod
    def get_data_at_point(self, spatio_temporal_point: SpatioTemporalPoint) -> xr:
        """Function to get the data at a specific point.
        Args:
          spatio_temporal_point: SpatioTemporalPoint in the respective used coordinate system geospherical or unitless
        Returns:
          xr object that is then processed by the respective data source for its purpose
          """
        raise NotImplementedError

    def get_data_over_area(self, x_interval: List[float], y_interval: List[float],
                           t_interval: List[Union[datetime.datetime, float]],
                           spatial_resolution: Optional[float] = None,
                           temporal_resolution: Optional[float] = None) -> xr:
        """Function to get the the raw current data over an x, y, and t interval.
        Args:
          x_interval: List of the lower and upper x area in the respective coordinate units [x_lower, x_upper]
          y_interval: List of the lower and upper y area in the respective coordinate units [y_lower, y_upper]
          t_interval: List of the lower and upper datetime requested [t_0, t_T] in datetime or posix.
          spatial_resolution: spatial resolution in the same units as x and y interval
          temporal_resolution: temporal resolution in seconds
        Returns:
          data_array     in xarray format that contains the grid and the values (land is NaN)
        """

        # Step 0.0: if t_interval is in datetime convert to POSIX
        if isinstance(t_interval[0], datetime.datetime):
            t_interval_posix = [time.timestamp() for time in t_interval]
        else:
            t_interval_posix = t_interval
            t_interval = [datetime.datetime.fromtimestamp(posix, tz=datetime.timezone.utc) for posix in
                          t_interval_posix]

        # Get the coordinate vectors to calculate the analytical function over
        grids_dict = self.get_grid_dict(x_interval, y_interval, t_interval_posix,
                                        spatial_resolution=spatial_resolution, temporal_resolution=temporal_resolution)

        data_tuple = self.map_analytical_function_over_area(grids_dict)

        # make an xarray object out of it
        subset = self.create_xarray(grids_dict, data_tuple)

        # Step 3: Do a sanity check for the sub-setting before it's used outside and leads to errors
        DataSource.array_subsetting_sanity_check(subset, x_interval, y_interval, t_interval)

        return subset

    def get_ranges_dict(self, x_interval: Optional[List[float]] = None, y_interval: Optional[List[float]] = None,
                        t_interval: Optional[List[float]] = None):
        """Helper function to get a ranges dictionary bounded by the spatial and temporal domain.
        If no input is provided this returns the ranges for data source domain.
        Args:
          x_interval: List of the lower and upper x area in the respective coordinate units [x_lower, x_upper]
          y_interval: List of the lower and upper y area in the respective coordinate units [y_lower, y_upper]
          t_interval: List of the lower and upper datetime requested [t_0, t_T] in POSIX time
        """

        # Step 1: Check default interval or bounded by the respective domain of the Data Source
        if t_interval is None:
            t_interval = self.temp_domain_posix
        else:
            t_interval = [max(t_interval[0], self.temp_domain_posix[0]),
                          min(t_interval[1], self.temp_domain_posix[1])]
        if x_interval is None:
            x_interval = [self.x_domain[0], self.x_domain[1]]
        else:
            x_interval = [max(x_interval[0], self.x_domain[0]),
                          min(x_interval[1], self.x_domain[1])]
        if y_interval is None:
            y_interval = [self.y_domain[0], self.y_domain[1]]
        else:
            y_interval = [max(y_interval[0], self.y_domain[0]),
                          min(y_interval[1], self.y_domain[1])]

        return {"y_range": y_interval, "x_range": x_interval,
                "t_range": [datetime.datetime.fromtimestamp(t, tz=datetime.timezone.utc) for t in t_interval],
                "temporal_res": self.temporal_resolution, "spatial_res": self.spatial_resolution}

    def get_grid_dict(self, x_interval: Optional[List[float]] = None, y_interval: Optional[List[float]] = None,
                      t_interval: Optional[List[float]] = None,
                      spatial_resolution: Optional[float] = None, temporal_resolution: Optional[float] = None):

        """Helper Function to produce a grid dict."""
        if spatial_resolution is None:
            spatial_resolution = self.spatial_resolution
        if temporal_resolution is None:
            temporal_resolution = self.temporal_resolution

        # Step 1: Get the domain adjusted range dict
        ranges_dict = self.get_ranges_dict(x_interval, y_interval, t_interval)

        # Step 2: Get the grids with the respective resolutions
        # Step 2.1 Spatial coordinate vectors with desired resolution
        # The + spatial_resolution is a hacky way to include the endpoint. We want a regular grid hence the floor to two decimals.
        x_vector = np.arange(start=np.floor(ranges_dict['x_range'][0] * 100) / 100,
                             stop=ranges_dict['x_range'][1] + 1.1 * spatial_resolution, step=spatial_resolution)
        y_vector = np.arange(start=np.floor(ranges_dict['y_range'][0] * 100) / 100,
                             stop=ranges_dict['y_range'][1] + 1.1 * spatial_resolution, step=spatial_resolution)

        # Step 2.2 Temporal grid in POSIX TIME. We want a regular grid hence the floor to two decimals.
        t_grid = np.arange(start=np.floor((t_interval[0] - temporal_resolution) * 100) / 100,
                           stop=t_interval[1] + 1.1 * temporal_resolution, step=temporal_resolution)

        return {'x_grid': x_vector,
                'y_grid': y_vector,
                't_grid': t_grid}

    def is_boundary(self, lon: Union[float, np.array], lat: Union[float, np.array],
                    posix_time: Union[float, np.array]) -> Union[float, np.array]:
        """Helper function to check if a state is in the boundary specified in hj as obstacle."""
        x_boundary = np.logical_or(lon < self.x_domain[0] + self.spatial_boundary_buffers[0],
                                   lon > self.x_domain[1] - self.spatial_boundary_buffers[0])
        y_boundary = np.logical_or(lat < self.y_domain[0] + self.spatial_boundary_buffers[1],
                                   lat > self.y_domain[1] - self.spatial_boundary_buffers[1])

        return np.logical_or(x_boundary, y_boundary)<|MERGE_RESOLUTION|>--- conflicted
+++ resolved
@@ -42,17 +42,6 @@
         out_t_range = not (self.casadi_grid_dict['t_range'][0] <= state.date_time < self.casadi_grid_dict['t_range'][1])
 
         if out_x_range or out_y_range or out_t_range:
-<<<<<<< HEAD
-            if out_x_range:
-                print(
-                    f'Updating Interpolation (X: {self.casadi_grid_dict["x_range"][0]}, {state.lon.deg}, {self.casadi_grid_dict["x_range"][1]}')
-            if out_y_range:
-                print(
-                    f'Updating Interpolation (Y: {self.casadi_grid_dict["y_range"][0]}, {state.lat.deg}, {self.casadi_grid_dict["y_range"][1]}')
-            if out_t_range:
-                print(
-                    f'Updating Interpolation (T: {self.casadi_grid_dict["t_range"][0]}, {state.date_time}, {self.casadi_grid_dict["t_range"][1]}')
-=======
             if verbose:
                 if out_x_range:
                     print(
@@ -63,7 +52,6 @@
                 if out_t_range:
                     print(
                         f'Updating Interpolation (T: {self.casadi_grid_dict["t_range"][0]}, {state.date_time}, {self.casadi_grid_dict["t_range"][1]}')
->>>>>>> 616371a4
 
             self.update_casadi_dynamics(state)
             return True
@@ -152,21 +140,12 @@
             raise ValueError("The starting time {} is not in the array.".format(t_interval[0]))
 
         # Step 2: Data partially not in the array check
-<<<<<<< HEAD
         # if array.coords['lat'].data[0] > y_interval[0] or array.coords['lat'].data[-1] < y_interval[1]:
         #     warnings.warn(f"Part of the y requested area is outside of file(file: [{array.coords['lat'].data[-1]}, {array.coords['lat'].data[0]}], requested: [{y_interval[0]}, {y_interval[1]}]).", RuntimeWarning)
         # if array.coords['lon'].data[0] > x_interval[0] or array.coords['lon'].data[-1] < x_interval[1]:
         #     warnings.warn(f"Part of the x requested area is outside of file (file: [{array.coords['lon'].data[-1]}, {array.coords['lon'].data[0]}], requested: [{x_interval[0]}, {x_interval[1]}]).", RuntimeWarning)
         # if units.get_datetime_from_np64(array.coords['time'].data[-1]) < t_interval[1]:
         #     warnings.warn("The final time is not part of the subset.".format(t_interval[1]), RuntimeWarning)
-=======
-        if array.coords['lat'].data[0] > y_interval[0] or array.coords['lat'].data[-1] < y_interval[1]:
-            warnings.warn("Part of the y requested area is outside of file.", RuntimeWarning)
-        if array.coords['lon'].data[0] > x_interval[0] or array.coords['lon'].data[-1] < x_interval[1]:
-            warnings.warn("Part of the x requested area is outside of file.", RuntimeWarning)
-        if units.get_datetime_from_np64(array.coords['time'].data[-1]) < t_interval[1]:
-            warnings.warn("The final time is not part of the subset.".format(t_interval[1]), RuntimeWarning)
->>>>>>> 616371a4
 
     def plot_data_at_time_over_area(self, time: Union[datetime.datetime, float],
                                     x_interval: List[float], y_interval: List[float],
