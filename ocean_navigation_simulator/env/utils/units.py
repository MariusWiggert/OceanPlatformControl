# coding=utf-8
# Copyright 2022 The Balloon Learning Environment Authors.
#
# Licensed under the Apache License, Version 2.0 (the "License");
# you may not use this file except in compliance with the License.
# You may obtain a copy of the License at
#
#     http://www.apache.org/licenses/LICENSE-2.0
#
# Unless required by applicable law or agreed to in writing, software
# distributed under the License is distributed on an "AS IS" BASIS,
# WITHOUT WARRANTIES OR CONDITIONS OF ANY KIND, either express or implied.
# See the License for the specific language governing permissions and
# limitations under the License.

"""Common unit conversion functions and classes."""

import datetime as datetime
import typing

import numpy as np

_METERS_PER_FOOT = 0.3048
METERS_PER_DEG_LAT_LON = 111120


class Distance:
    """A compact distance unit."""

    def __init__(self,
                 *,
                 m: float = 0.0,
                 meters: float = 0.0,
                 km: float = 0.0,
                 kilometers: float = 0.0,
                 feet: float = 0.0,
                 deg: float = 0.0
                 ):
<<<<<<< HEAD
        # Note: distance is stored as meters.
        self._distance = (
                                 m + meters + (
                                     km + kilometers) * 1000.0 + feet * _METERS_PER_FOOT) + deg * METERS_PER_DEG_LAT_LON
=======
        # Note: distance is stored as degree (because that's how it is used almost always)
        self._distance = (m + meters + (km + kilometers) * 1000.0 + feet * _METERS_PER_FOOT) / _METERS_PER_DEG_LAT_LON + deg
>>>>>>> a0b7e63a

    @property
    def m(self) -> float:
        """Gets distance in meters."""
<<<<<<< HEAD
        return self._distance
=======
        return self._distance * _METERS_PER_DEG_LAT_LON
>>>>>>> a0b7e63a

    @property
    def meters(self) -> float:
        """Gets distance in meters."""
<<<<<<< HEAD
        return self.m

    @property
    def deg(self) -> float:
        """Gets distance in meters."""
        return self._distance / METERS_PER_DEG_LAT_LON
=======
        return self.m * _METERS_PER_DEG_LAT_LON

    @property
    def deg(self) -> float:
        """Gets distance in degree."""
        return self._distance
>>>>>>> a0b7e63a

    @property
    def km(self) -> float:
        """Gets distance in kilometers."""
<<<<<<< HEAD
        return self._distance / 1000.0
=======
        return self._distance * _METERS_PER_DEG_LAT_LON / 1000.0
>>>>>>> a0b7e63a

    @property
    def kilometers(self) -> float:
        """Gets distance in kilometers."""
        return self.km

    @property
    def feet(self) -> float:
<<<<<<< HEAD
        return self._distance / _METERS_PER_FOOT

    def __add__(self, other: 'Distance') -> 'Distance':
        if isinstance(other, Distance):
            return Distance(m=self.m + other.m)
=======
        return self._distance * _METERS_PER_DEG_LAT_LON / _METERS_PER_FOOT

    def __add__(self, other: 'Distance') -> 'Distance':
        if isinstance(other, Distance):
            return Distance(deg=self.deg + other.deg)
>>>>>>> a0b7e63a
        else:
            raise NotImplementedError(f'Cannot add Distance and {type(other)}')

    def __sub__(self, other: 'Distance') -> 'Distance':
        if isinstance(other, Distance):
<<<<<<< HEAD
            return Distance(m=self.m - other.m)
=======
            return Distance(deg=self.deg - other.deg)
>>>>>>> a0b7e63a
        else:
            raise NotImplementedError(f'Cannot subtract Distance and {type(other)}')

    @typing.overload
    def __truediv__(self, other: float) -> 'Distance':
        ...

    @typing.overload
    def __truediv__(self, other: datetime.timedelta) -> 'Velocity':
        # velocity = change in distance / change in time.
        ...

    @typing.overload
    def __truediv__(self, other: 'Distance') -> float:
        ...

    def __truediv__(self, other):
        if isinstance(other, (int, float)):
<<<<<<< HEAD
            return Distance(m=self.m / other)
        elif isinstance(other, datetime.timedelta):
            return Velocity(mps=self.m / other.total_seconds())
        elif isinstance(other, Distance):
            return self.m / other.m
=======
            return Distance(deg=self.deg / other)
        elif isinstance(other, datetime.timedelta):
            return Velocity(mps=self.m / other.total_seconds())
        elif isinstance(other, Distance):
            return self.deg / other.deg
>>>>>>> a0b7e63a
        else:
            raise NotImplementedError(f'Cannot divide distance by {type(other)}')

    def __mul__(self, other: float) -> 'Distance':
        if isinstance(other, (int, float)):
<<<<<<< HEAD
            return Distance(m=self.m * other)
=======
            return Distance(deg=self.deg * other)
>>>>>>> a0b7e63a
        else:
            raise NotImplementedError(f'Cannot multiply Distance and {type(other)}')

    def __rmul__(self, other: float) -> 'Distance':
        return self.__mul__(other)

    def __eq__(self, other: 'Distance') -> bool:
        return abs(self.m - other.m) < 1e-9

    def __neq__(self, other: 'Distance') -> bool:
        return not self.__eq__(other)

    def __lt__(self, other: 'Distance') -> bool:
        return self.m < other.m

    def __le__(self, other: 'Distance') -> bool:
        return self.m <= other.m

    def __gt__(self, other: 'Distance') -> bool:
        return self.m > other.m

    def __ge__(self, other: 'Distance') -> bool:
        return self.m >= other.m


class Velocity:
    """A compact velocity unit."""

    def __init__(self,
                 *,
                 mps: float = 0.0,
                 meters_per_second: float = 0.0,
                 kmph: float = 0.0,
                 kilometers_per_hour: float = 0.0):
        # Note: distance is stored as meters per second.
        self._velocity = (
                mps + meters_per_second + (kmph + kilometers_per_hour) * 1000 / 3600)

    @property
    def mps(self) -> float:
        """Gets velocity in meters per second."""
        return self._velocity

    @property
    def meters_per_second(self) -> float:
        """Gets velocity in meters per second."""
        return self.mps

    @property
    def kmph(self) -> float:
        """Gets velocity in kilometers per hour."""
        return self._velocity * 3600 / 1000

    @property
    def kilometers_per_hour(self) -> float:
        """Gets velocity in kilometers per hour."""
        return self.kmph

    def __add__(self, other: 'Velocity') -> 'Velocity':
        if isinstance(other, Velocity):
            return Velocity(mps=self.mps + other.mps)
        else:
            raise NotImplementedError(f'Cannot add Velocity and {type(other)}')

    def __sub__(self, other: 'Velocity') -> 'Velocity':
        if isinstance(other, Velocity):
            return Velocity(mps=self.mps - other.mps)
        else:
            raise NotImplementedError(f'Cannot subtract Velocity and {type(other)}')

    def __mul__(self, other: datetime.timedelta) -> Distance:
        if isinstance(other, datetime.timedelta):
            # distance = velocity * time (for constant velocity).
            return Distance(m=self.mps * other.total_seconds())
        else:
            raise NotImplementedError(f'Cannot multiply velocity with {type(other)}')

    def __rmul__(self, other: datetime.timedelta) -> Distance:
        return self.__mul__(other)

    def __eq__(self, other: 'Velocity') -> bool:
        if isinstance(other, Velocity):
            # Note: we consider very similar velocities to be equal.
            return abs(self.mps - other.mps) < 1e-9
        else:
            raise ValueError(f'Cannot compare velocity and {type(other)}')

    def __str__(self) -> str:
        return f'{self.mps} m/s'


class Energy(object):
    """A compact energy class."""

    def __init__(self, *,
                 watt_hours: float = 0.0,
                 joule: float = 0.0):
        self._joule = joule + watt_hours * 3600

    @property
    def watt_hours(self) -> float:
        return self._joule / 3600

    @property
    def joule(self) -> float:
        return self._joule

    def __add__(self, other: 'Energy') -> 'Energy':
        if isinstance(other, Energy):
            return Energy(joule=self.joule + other.joule)
        else:
            raise NotImplementedError(f'Cannot add Energy and {type(other)}')

    def __sub__(self, other: 'Energy') -> 'Energy':
        if isinstance(other, Energy):
            return Energy(joule=self.joule - other.joule)
        else:
            raise NotImplementedError(f'Cannot subtract Energy and {type(other)}')

    def __truediv__(self, other: 'Energy') -> float:
        if isinstance(other, Energy):
            return self.joule / other.joule
        else:
            raise NotImplementedError(f'Cannot divide Energy and {type(other)}')

    def __mul__(self, other: float) -> 'Energy':
        if isinstance(other, (int, float)):
            return Energy(joule=self.joule * other)
        else:
            raise NotImplementedError(f'Cannot multiply Energy and {type(other)}')

    def __rmul__(self, other: float) -> 'Energy':
        return self.__mul__(other)

    def __gt__(self, other: 'Energy') -> bool:
        if isinstance(other, Energy):
            return self.joule > other.joule
        else:
            raise ValueError(f'Cannot compare Energy and {type(other)}')

    def __eq__(self, other: 'Energy') -> bool:
        if isinstance(other, Energy):
            return self.joule == other.joule
        else:
            raise ValueError(f'Cannot compare Energy and {type(other)}')

    def __ge__(self, other: 'Energy') -> bool:
        if isinstance(other, Energy):
            return self.joule >= other.joule
        else:
            raise ValueError(f'Cannot compare Energy and {type(other)}')


class Power(object):
    """A compact power class."""

    def __init__(self, *, watts: float = 0.0):
        self._w = watts

    @property
    def watts(self) -> float:
        return self._w

    def __add__(self, other: 'Power') -> 'Power':
        if isinstance(other, Power):
            return Power(watts=self.watts + other.watts)
        else:
            raise NotImplementedError(f'Cannot add Power and {type(other)}')

    def __sub__(self, other: 'Power') -> 'Power':
        if isinstance(other, Power):
            return Power(watts=self.watts - other.watts)
        else:
            raise NotImplementedError(f'Cannot subtract Power and {type(other)}')

    def __mul__(self, other: datetime.timedelta) -> Energy:
        if isinstance(other, datetime.timedelta):
            return Energy(watt_hours=self.watts * timedelta_to_hours(other))
        else:
            raise NotImplementedError(f'Cannot multiply Power with {type(other)}')

    def __rmul__(self, other: datetime.timedelta) -> Energy:
        return self.__mul__(other)

    def __gt__(self, other: 'Power') -> bool:
        if isinstance(other, Power):
            return self.watts > other.watts
        else:
            raise ValueError(f'Cannot compare Power and {type(other)}')

    def __eq__(self, other: 'Power') -> bool:
        if isinstance(other, Power):
            return self.watts == other.watts
        else:
            raise ValueError(f'Cannot compare Power and {type(other)}')


class Mass(object):
    """A compact mass class."""

    def __init__(self, *, kilograms: float = 0.0, kg: float = 0.0):
        self._kg = kilograms + kg

    @property
    def kilograms(self) -> float:
        return self._kg

    @property
    def kg(self) -> float:
        return self._kg

    def __add__(self, other: 'Mass') -> 'Mass':
        if isinstance(other, Mass):
            return Mass(kg=self.kg + other.kg)
        else:
            raise NotImplementedError(f'Cannot add Mass and {type(other)}')

    def __sub__(self, other: 'Mass') -> 'Mass':
        if isinstance(other, Mass):
            return Mass(kg=self.kg - other.kg)
        else:
            raise NotImplementedError(f'Cannot subtract Mass and {type(other)}')

    @typing.overload
    def __truediv__(self, other: float) -> 'Mass':
        ...

    def __truediv__(self, other):
        if isinstance(other, (int, float)):
            return Mass(kg=self.kg / other)
        else:
            raise NotImplementedError(f'Cannot divide Mass by {type(other)}')

    def __mul__(self, other: float) -> 'Mass':
        if isinstance(other, (int, float)):
            return Mass(kg=self.kg * other)
        else:
            raise NotImplementedError(f'Cannot multiply Mass and {type(other)}')

    def __rmul__(self, other: float) -> 'Mass':
        return self.__mul__(other)

    def __eq__(self, other: 'Mass') -> bool:
        if isinstance(other, Mass):
            return abs(self.kg - other.kg) < 1e-9
        else:
            raise ValueError(f'Cannot compare Mass and {type(other)}')

    def __neq__(self, other: 'Mass') -> bool:
        if isinstance(other, Mass):
            return not self.__eq__(other)
        else:
            raise ValueError(f'Cannot compare Mass and {type(other)}')

    def __lt__(self, other: 'Mass') -> bool:
        if isinstance(other, Mass):
            return self.kg < other.kg
        else:
            raise ValueError(f'Cannot compare Mass and {type(other)}')

    def __le__(self, other: 'Mass') -> bool:
        if isinstance(other, Mass):
            return self.kg <= other.kg
        else:
            raise ValueError(f'Cannot compare Mass and {type(other)}')

    def __gt__(self, other: 'Mass') -> bool:
        if isinstance(other, Mass):
            return self.kg > other.kg
        else:
            raise ValueError(f'Cannot compare Mass and {type(other)}')

    def __ge__(self, other: 'Mass') -> bool:
        if isinstance(other, Mass):
            return self.kg >= other.kg
        else:
            raise ValueError(f'Cannot compare Mass and {type(other)}')


def relative_distance(x: Distance, y: Distance) -> Distance:
    # Assumes x, y are relative to the target, so the distance is simply the norm.
    return Distance(m=np.linalg.norm([x.m, y.m], ord=2).item())


def seconds_to_hours(s: float) -> float:
    return s / 3600.0


def timedelta_to_hours(d: datetime.timedelta) -> float:
    return seconds_to_hours(d.total_seconds())


def datetime_from_timestamp(timestamp: int) -> datetime.datetime:
    """Converts a given UTC timestamp into a datetime.

    The returned datetime includes timezone information.

    Args:
      timestamp: the timestamp (unix epoch; implicitly UTC).

<<<<<<< HEAD
    Returns:
      the corresponding datetime.
    """
=======
  Returns:
    the corresponding datetime.
  """
>>>>>>> a0b7e63a
    return datetime.datetime.fromtimestamp(timestamp, tz=datetime.timezone.utc)


def get_posix_time_from_np64(np64_time_array: np.datetime64) -> np.array:
    """Helper function to transform """
    # transform from numpy datetime to POSIX time
    t_posix = (np64_time_array - np.datetime64(0, 's')) / np.timedelta64(1, 's')
    return t_posix


def get_datetime_from_np64(np64_time_array: np.datetime64) -> datetime.datetime:
    """Helper function to transform """
    # transform from numpy datetime to datetime
    t_posix = (np64_time_array - np.datetime64(0, 's')) / np.timedelta64(1, 's')
    dt_object = datetime.datetime.fromtimestamp(t_posix, datetime.timezone.utc)
    return dt_object


def posix_to_rel_seconds_in_year(posix_timestamp: float) -> float:
    """Helper function to map a posix_timestamp to it's relative seconds for the specific year (since 1st of January).
<<<<<<< HEAD
    This is needed because the interpolation function for the nutrients operates on relative timestamps as we take
    the average monthly nutrients for those as input.
    Args:
        posix_timestamp: a posix timestamp
    """
=======
  This is needed because the interpolation function for the nutrients operates on relative timestamps as we take
  the average monthly nutrients for those as input.
  Args:
      posix_timestamp: a posix timestamp
  """
>>>>>>> a0b7e63a
    # correction for extra long years because of Schaltjahre (makes it accurate 2020-2024, otherwise a couple of days off)
    correction_seconds = 13 * 24 * 3600
    # Calculate the relative time of the year in seconds
    return np.mod(posix_timestamp - correction_seconds, 365 * 24 * 3600)


from math import log10, floor
<<<<<<< HEAD


=======
>>>>>>> a0b7e63a
def round_to_sig_digits(x, sig_digit):
    if x == 0:
        return 0
    else:
        return round(x, sig_digit - int(floor(log10(abs(x)))) - 1)<|MERGE_RESOLUTION|>--- conflicted
+++ resolved
@@ -21,7 +21,7 @@
 import numpy as np
 
 _METERS_PER_FOOT = 0.3048
-METERS_PER_DEG_LAT_LON = 111120
+_METERS_PER_DEG_LAT_LON = 111120
 
 
 class Distance:
@@ -36,52 +36,28 @@
                  feet: float = 0.0,
                  deg: float = 0.0
                  ):
-<<<<<<< HEAD
-        # Note: distance is stored as meters.
-        self._distance = (
-                                 m + meters + (
-                                     km + kilometers) * 1000.0 + feet * _METERS_PER_FOOT) + deg * METERS_PER_DEG_LAT_LON
-=======
         # Note: distance is stored as degree (because that's how it is used almost always)
         self._distance = (m + meters + (km + kilometers) * 1000.0 + feet * _METERS_PER_FOOT) / _METERS_PER_DEG_LAT_LON + deg
->>>>>>> a0b7e63a
 
     @property
     def m(self) -> float:
         """Gets distance in meters."""
-<<<<<<< HEAD
-        return self._distance
-=======
         return self._distance * _METERS_PER_DEG_LAT_LON
->>>>>>> a0b7e63a
 
     @property
     def meters(self) -> float:
         """Gets distance in meters."""
-<<<<<<< HEAD
-        return self.m
-
-    @property
-    def deg(self) -> float:
-        """Gets distance in meters."""
-        return self._distance / METERS_PER_DEG_LAT_LON
-=======
         return self.m * _METERS_PER_DEG_LAT_LON
 
     @property
     def deg(self) -> float:
         """Gets distance in degree."""
         return self._distance
->>>>>>> a0b7e63a
 
     @property
     def km(self) -> float:
         """Gets distance in kilometers."""
-<<<<<<< HEAD
-        return self._distance / 1000.0
-=======
         return self._distance * _METERS_PER_DEG_LAT_LON / 1000.0
->>>>>>> a0b7e63a
 
     @property
     def kilometers(self) -> float:
@@ -90,29 +66,17 @@
 
     @property
     def feet(self) -> float:
-<<<<<<< HEAD
-        return self._distance / _METERS_PER_FOOT
-
-    def __add__(self, other: 'Distance') -> 'Distance':
-        if isinstance(other, Distance):
-            return Distance(m=self.m + other.m)
-=======
         return self._distance * _METERS_PER_DEG_LAT_LON / _METERS_PER_FOOT
 
     def __add__(self, other: 'Distance') -> 'Distance':
         if isinstance(other, Distance):
             return Distance(deg=self.deg + other.deg)
->>>>>>> a0b7e63a
         else:
             raise NotImplementedError(f'Cannot add Distance and {type(other)}')
 
     def __sub__(self, other: 'Distance') -> 'Distance':
         if isinstance(other, Distance):
-<<<<<<< HEAD
-            return Distance(m=self.m - other.m)
-=======
             return Distance(deg=self.deg - other.deg)
->>>>>>> a0b7e63a
         else:
             raise NotImplementedError(f'Cannot subtract Distance and {type(other)}')
 
@@ -131,29 +95,17 @@
 
     def __truediv__(self, other):
         if isinstance(other, (int, float)):
-<<<<<<< HEAD
-            return Distance(m=self.m / other)
-        elif isinstance(other, datetime.timedelta):
-            return Velocity(mps=self.m / other.total_seconds())
-        elif isinstance(other, Distance):
-            return self.m / other.m
-=======
             return Distance(deg=self.deg / other)
         elif isinstance(other, datetime.timedelta):
             return Velocity(mps=self.m / other.total_seconds())
         elif isinstance(other, Distance):
             return self.deg / other.deg
->>>>>>> a0b7e63a
         else:
             raise NotImplementedError(f'Cannot divide distance by {type(other)}')
 
     def __mul__(self, other: float) -> 'Distance':
         if isinstance(other, (int, float)):
-<<<<<<< HEAD
-            return Distance(m=self.m * other)
-=======
             return Distance(deg=self.deg * other)
->>>>>>> a0b7e63a
         else:
             raise NotImplementedError(f'Cannot multiply Distance and {type(other)}')
 
@@ -449,20 +401,14 @@
 def datetime_from_timestamp(timestamp: int) -> datetime.datetime:
     """Converts a given UTC timestamp into a datetime.
 
-    The returned datetime includes timezone information.
-
-    Args:
-      timestamp: the timestamp (unix epoch; implicitly UTC).
-
-<<<<<<< HEAD
-    Returns:
-      the corresponding datetime.
-    """
-=======
+  The returned datetime includes timezone information.
+
+  Args:
+    timestamp: the timestamp (unix epoch; implicitly UTC).
+
   Returns:
     the corresponding datetime.
   """
->>>>>>> a0b7e63a
     return datetime.datetime.fromtimestamp(timestamp, tz=datetime.timezone.utc)
 
 
@@ -483,19 +429,11 @@
 
 def posix_to_rel_seconds_in_year(posix_timestamp: float) -> float:
     """Helper function to map a posix_timestamp to it's relative seconds for the specific year (since 1st of January).
-<<<<<<< HEAD
-    This is needed because the interpolation function for the nutrients operates on relative timestamps as we take
-    the average monthly nutrients for those as input.
-    Args:
-        posix_timestamp: a posix timestamp
-    """
-=======
   This is needed because the interpolation function for the nutrients operates on relative timestamps as we take
   the average monthly nutrients for those as input.
   Args:
       posix_timestamp: a posix timestamp
   """
->>>>>>> a0b7e63a
     # correction for extra long years because of Schaltjahre (makes it accurate 2020-2024, otherwise a couple of days off)
     correction_seconds = 13 * 24 * 3600
     # Calculate the relative time of the year in seconds
@@ -503,11 +441,6 @@
 
 
 from math import log10, floor
-<<<<<<< HEAD
-
-
-=======
->>>>>>> a0b7e63a
 def round_to_sig_digits(x, sig_digit):
     if x == 0:
         return 0
