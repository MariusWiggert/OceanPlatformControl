--- conflicted
+++ resolved
@@ -2,19 +2,11 @@
 import matplotlib.pyplot as plt
 import numpy as np
 
-<<<<<<< HEAD
 from ocean_navigation_simulator.environment.PlatformState import SpatioTemporalPoint, PlatformState, SpatialPoint
 from ocean_navigation_simulator.environment.data_sources.OceanCurrentField import OceanCurrentField
 import ocean_navigation_simulator.environment.data_sources.SolarIrradianceField as SolarIrradianceField
 from ocean_navigation_simulator.utils import units
 sim_cache_dict = {'deg_around_x_t': 1, 'time_around_x_t': 3600 * 24 * 1}
-=======
-from ocean_navigation_simulator.env.PlatformState import SpatioTemporalPoint, PlatformState, SpatialPoint
-from ocean_navigation_simulator.env.data_sources.OceanCurrentField import OceanCurrentField
-import ocean_navigation_simulator.env.data_sources.SolarIrradianceField as SolarIrradianceField
-from ocean_navigation_simulator.env.utils import units
-casadi_cache_dict = {'deg_around_x_t': 1, 'time_around_x_t': 3600 * 24 * 1}
->>>>>>> 89a1cefa
 #%% Solar irradiance Test
 # Step 1: create the specification dict
 source_dict = {'field': 'SolarIrradiance',
@@ -67,13 +59,13 @@
 
 #%% Create the source dict for the ocean currents
 source_dict = {'field': 'OceanCurrents'}
-# source_dict['source'] = 'opendap'
-# source_dict['source_settings'] = {
-#                    'service': 'copernicus',
-#                    'currents': 'total', # if we want to take the normal uo, vo currents or 'total' for tide, normal added
-#                    'USERNAME': 'mmariuswiggert', 'PASSWORD': 'tamku3-qetroR-guwneq',
-#                    # 'DATASET_ID': 'global-analysis-forecast-phy-001-024-hourly-t-u-v-ssh',
-#                    'DATASET_ID': 'cmems_mod_glo_phy_anfc_merged-uv_PT1H-i'}
+source_dict['source'] = 'opendap'
+source_dict['source_settings'] = {
+                   'service': 'copernicus',
+                   'currents': 'total', # if we want to take the normal uo, vo currents or 'total' for tide, normal added
+                   'USERNAME': 'mmariuswiggert', 'PASSWORD': 'tamku3-qetroR-guwneq',
+                   # 'DATASET_ID': 'global-analysis-forecast-phy-001-024-hourly-t-u-v-ssh',
+                   'DATASET_ID': 'cmems_mod_glo_phy_anfc_merged-uv_PT1H-i'}
 
 # #%% forecast file options (if in local folder)
 # forecast_file_config_dict = {'source': 'forecast_files',
@@ -82,95 +74,26 @@
 #                    'folder': "data/forecast_test/"# "data/cop_fmrc/"
 #                }}
 # #% Hindcast file dict (if in local folder)
-source_dict['source'] = 'hindcast_files'
-source_dict['source_settings'] = {
-                   'folder': "data/sampled_noise/"} #"data/hindcast_test/"
-
+# source_dict['source'] = 'hindcast_files'
 # source_dict['source_settings'] = {
 #                    'folder': "data/single_day_hindcasts/"} #"data/hindcast_test/"
-#%%
-import xarray as xr
-DF  = xr.open_dataset("data/sampled_noise/sampled_noise.nc")
-#%%
-import xarray as xr
-DF_file  = xr.open_dataset("data/hindcast_test/2021_11_20-12_31_hourly.nc4")
-#%%
-DF
-#%%
-DF.transpose("time", "lat", "lon")
-#%%
-DF_file.isel(depth=0, time=0)
+
 #%% Create the ocean Field
-<<<<<<< HEAD
-ocean_field = OceanCurrentField(hindcast_source_dict=source_dict, sim_cache_dict=sim_cache_dict)
-#%%
-ocean_field.hindcast_data_source
-=======
 ocean_field = OceanCurrentField(hindcast_source_dict=source_dict, casadi_cache_dict=casadi_cache_dict)
->>>>>>> 89a1cefa
 #%% Use it
 # t_0 = datetime.datetime.now() + datetime.timedelta(hours=10)
-t_0 = datetime.datetime(2021, 11, 22, 23, 30, tzinfo=datetime.timezone.utc)
+t_0 = datetime.datetime(2022, 4, 4, 23, 30, tzinfo=datetime.timezone.utc)
 t_interval = [t_0, t_0 + datetime.timedelta(days=1)]
 x_interval=[-82, -80]
 y_interval=[24, 26]
 x_0 = PlatformState(lon=units.Distance(deg=-81.5), lat=units.Distance(deg=23.5), date_time=t_0)
 x_T = SpatialPoint(lon=units.Distance(deg=-80), lat=units.Distance(deg=24.2))
+#%% plot it
+ocean_field.hindcast_data_source.plot_data_at_time_over_area(
+    time=t_0, x_interval=x_interval, y_interval=y_interval,
+    plot_type='streamline', return_ax=False)
 #%%
-t_0 = datetime.datetime(2022, 4, 22, 14, 30, tzinfo=datetime.timezone.utc)
-t_interval = [t_0, t_0 + datetime.timedelta(days=5)]
-x_interval=[-135, -121]
-y_interval=[20, 29]
-#%% plot it
-area_xarray = ocean_field.hindcast_data_source.get_data_over_area(x_interval, y_interval,
-                                                                  [t_0, t_0 + datetime.timedelta(seconds=1)],
-                                                                  spatial_resolution=0.4)
-area_xarray.isel(time=0).plot.quiver(x='lon', y='lat', u='water_u', v='water_v', add_guide=False)
-plt.show()
-#%%
-xarray=area_xarray
-time_idx = 0
-xarray = xarray.fillna(0)
-# Step 1: Make the data ready for plotting
-# check if time-dimension already collapsed or not yet
-if xarray['time'].size != 1:
-    xarray = xarray.isel(time=time_idx)
-# calculate magnitude if not in there yet
-if not 'magnitude' in xarray.keys():
-    xarray = xarray.assign(magnitude=lambda x: (x.water_u ** 2 + x.water_v ** 2) ** 0.5)
-from ocean_navigation_simulator.utils.units import get_posix_time_from_np64, get_datetime_from_np64
-time = get_datetime_from_np64(xarray['time'].data)
-
-# Step 2: Create ax object
-# ax = plt.axes()
-ax = ocean_field.hindcast_data_source.set_up_geographic_ax()
-ax.set_title("Time: " + time.strftime('%Y-%m-%d %H:%M:%S UTC'))
-
-# underly with current magnitude
-vmax = np.max(xarray['magnitude'].max()).item()
-#
-# set and format colorbar
-xarray['magnitude'].plot(cmap='jet', vmin=0, vmax=vmax, alpha=0.5, ax=ax, add_colorbar=False)
-# xarray.plot.quiver(x='lon', y='lat', u='water_u', v='water_v', ax=ax, add_guide=False, alpha=0.5)
-
-
-plt.show()
-#%%
-# ocean_field.hindcast_data_source.plot_xarray_for_animation(time_idx=0, xarray = area_xarray)
-ocean_field.hindcast_data_source.plot_data_from_xarray(time_idx=0, xarray=area_xarray)
-plt.show()
-#%%
-# ocean_field.hindcast_data_source.plot_data_from_xarray(
-#     time_idx=0, xarray: xr, var_to_plot: AnyStr = None,
-#                               vmin: Optional[float] = None, vmax: Optional[float] = None,
-#                               alpha: Optional[float] = 1., ax: plt.axes = None,
-#                               fill_nan: bool = True)
-ocean_field.hindcast_data_source.plot_data_at_time_over_area(
-    time=t_0, x_interval=x_interval, y_interval=y_interval, plot_type = 'quiver',
-    spatial_resolution=0.3)
-#%%
-ocean_field.hindcast_data_source.animate_data(x_interval=x_interval, y_interval=y_interval, t_interval=t_interval,
-                                              spatial_res=0.3)
+ocean_field.hindcast_data_source.animate_data(x_interval=x_interval, y_interval=y_interval, t_interval=t_interval)
 #%%
 ocean_field.hindcast_data_source.update_casadi_dynamics(x_0)
 vec_point = ocean_field.get_ground_truth(x_0.to_spatio_temporal_point())
