--- conflicted
+++ resolved
@@ -270,11 +270,7 @@
         "--timeout_h_buffer",
         help="timeout buffer in [h]",
         type=int,
-<<<<<<< HEAD
-        default=2,
-=======
         default=1,
->>>>>>> f83bc106
     )
     parser.add_argument(
         "-results_filename",
