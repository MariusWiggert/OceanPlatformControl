--- conflicted
+++ resolved
@@ -1,10 +1,7 @@
 #%%
 import datetime
-<<<<<<< HEAD
+import logging
 import os
-=======
-import logging
->>>>>>> 66f6b110
 
 import matplotlib.pyplot as plt
 from tqdm import tqdm
