--- conflicted
+++ resolved
@@ -1,18 +1,10 @@
 import math
 import pickle
 import random
-<<<<<<< HEAD
-import parcels as p
-import glob
-import imageio
-import os
-
-=======
 
 import yaml
 import parcels as p
 import glob, imageio, os
->>>>>>> c8ac6408
 from src.utils import simulation_utils, hycom_utils
 import casadi as ca
 from datetime import timedelta
@@ -21,11 +13,7 @@
 
 
 class ProblemSet:
-<<<<<<< HEAD
     def __init__(self, fieldset, filename=None, num_problems=100):
-=======
-    def __init__(self, fieldset):
->>>>>>> c8ac6408
         self.fieldset = fieldset
         if filename is None:
             self.problems = [self.create_problem() for _ in range(num_problems)]
@@ -237,13 +225,7 @@
 
     def initialize_dynamics(self):
         """ Initialize symbolic dynamics function for simulation"""
-<<<<<<< HEAD
-        """ TODO:
-        - add 3rd & 4th state (battery, time)
-        - make input heading & trust!
-        """
-=======
->>>>>>> c8ac6408
+
         # Step 1: define variables
         x_sym_1 = ca.MX.sym('x1')   # lon
         x_sym_2 = ca.MX.sym('x2')   # lat
@@ -348,7 +330,6 @@
             print("saved gif as " + name)
             return
 
-<<<<<<< HEAD
 
 class EvaluatePlanners:
 
@@ -402,8 +383,4 @@
         below_thresh = list(filter(lambda bat_level: bat_level < bat_level_threshold, battery_levels))
         percent_below = len(below_thresh) / len(battery_levels)
 
-        return average, variance, percent_below
-=======
-    def evaluate(self, planner, problem):
-        """ TODO: Evaluate the planner on the given problem by some metrics """
->>>>>>> c8ac6408
+        return average, variance, percent_below