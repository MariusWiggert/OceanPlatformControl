--- conflicted
+++ resolved
@@ -15,12 +15,8 @@
 ./results/
 # Setup file from Jerome
 setup/env*
-<<<<<<< HEAD
-tmp/
-=======
 # New dir structure
 tmp/
 data/
 models/
-results/
->>>>>>> aa2de6c1
+results/